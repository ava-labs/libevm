// Copyright 2018 The go-ethereum Authors
// This file is part of the go-ethereum library.
//
// The go-ethereum library is free software: you can redistribute it and/or modify
// it under the terms of the GNU Lesser General Public License as published by
// the Free Software Foundation, either version 3 of the License, or
// (at your option) any later version.
//
// The go-ethereum library is distributed in the hope that it will be useful,
// but WITHOUT ANY WARRANTY; without even the implied warranty of
// MERCHANTABILITY or FITNESS FOR A PARTICULAR PURPOSE. See the
// GNU Lesser General Public License for more details.
//
// You should have received a copy of the GNU Lesser General Public License
// along with the go-ethereum library. If not, see <http://www.gnu.org/licenses/>.

package hashdb

import (
	"errors"
	"fmt"
	"reflect"
	"sync"
	"time"

	"github.com/VictoriaMetrics/fastcache"
	"github.com/ethereum/go-ethereum/common"
	"github.com/ethereum/go-ethereum/core/rawdb"
	"github.com/ethereum/go-ethereum/core/types"
	"github.com/ethereum/go-ethereum/ethdb"
	"github.com/ethereum/go-ethereum/libevm/stateconf"
	"github.com/ethereum/go-ethereum/log"
	"github.com/ethereum/go-ethereum/metrics"
	"github.com/ethereum/go-ethereum/rlp"
	"github.com/ethereum/go-ethereum/trie"
	"github.com/ethereum/go-ethereum/trie/trienode"
	"github.com/ethereum/go-ethereum/triedb/database"
)

var (
	memcacheCleanHitMeter   = metrics.NewRegisteredMeter("hashdb/memcache/clean/hit", nil)
	memcacheCleanMissMeter  = metrics.NewRegisteredMeter("hashdb/memcache/clean/miss", nil)
	memcacheCleanReadMeter  = metrics.NewRegisteredMeter("hashdb/memcache/clean/read", nil)
	memcacheCleanWriteMeter = metrics.NewRegisteredMeter("hashdb/memcache/clean/write", nil)

	memcacheDirtyHitMeter   = metrics.NewRegisteredMeter("hashdb/memcache/dirty/hit", nil)
	memcacheDirtyMissMeter  = metrics.NewRegisteredMeter("hashdb/memcache/dirty/miss", nil)
	memcacheDirtyReadMeter  = metrics.NewRegisteredMeter("hashdb/memcache/dirty/read", nil)
	memcacheDirtyWriteMeter = metrics.NewRegisteredMeter("hashdb/memcache/dirty/write", nil)

	memcacheFlushTimeTimer  = metrics.NewRegisteredResettingTimer("hashdb/memcache/flush/time", nil)
	memcacheFlushNodesMeter = metrics.NewRegisteredMeter("hashdb/memcache/flush/nodes", nil)
	memcacheFlushBytesMeter = metrics.NewRegisteredMeter("hashdb/memcache/flush/bytes", nil)

	memcacheGCTimeTimer  = metrics.NewRegisteredResettingTimer("hashdb/memcache/gc/time", nil)
	memcacheGCNodesMeter = metrics.NewRegisteredMeter("hashdb/memcache/gc/nodes", nil)
	memcacheGCBytesMeter = metrics.NewRegisteredMeter("hashdb/memcache/gc/bytes", nil)

	memcacheCommitTimeTimer  = metrics.NewRegisteredResettingTimer("hashdb/memcache/commit/time", nil)
	memcacheCommitNodesMeter = metrics.NewRegisteredMeter("hashdb/memcache/commit/nodes", nil)
	memcacheCommitBytesMeter = metrics.NewRegisteredMeter("hashdb/memcache/commit/bytes", nil)
)

// Config contains the settings for database.
type Config struct {
	CleanCacheSize int // Maximum memory allowance (in bytes) for caching clean nodes
}

// Defaults is the default setting for database if it's not specified.
// Notably, clean cache is disabled explicitly,
var Defaults = &Config{
	// Explicitly set clean cache size to 0 to avoid creating fastcache,
	// otherwise database must be closed when it's no longer needed to
	// prevent memory leak.
	CleanCacheSize: 0,
}

// Database is an intermediate write layer between the trie data structures and
// the disk database. The aim is to accumulate trie writes in-memory and only
// periodically flush a couple tries to disk, garbage collecting the remainder.
type Database struct {
	diskdb  ethdb.Database              // Persistent storage for matured trie nodes
	cleans  *fastcache.Cache            // GC friendly memory cache of clean node RLPs
	dirties map[common.Hash]*cachedNode // Data and references relationships of dirty trie nodes
	oldest  common.Hash                 // Oldest tracked node, flush-list head
	newest  common.Hash                 // Newest tracked node, flush-list tail

	gctime  time.Duration      // Time spent on garbage collection since last commit
	gcnodes uint64             // Nodes garbage collected since last commit
	gcsize  common.StorageSize // Data storage garbage collected since last commit

	flushtime  time.Duration      // Time spent on data flushing since last commit
	flushnodes uint64             // Nodes flushed since last commit
	flushsize  common.StorageSize // Data storage flushed since last commit

	dirtiesSize  common.StorageSize // Storage size of the dirty node cache (exc. metadata)
	childrenSize common.StorageSize // Storage size of the external children tracking

	lock sync.RWMutex
}

// cachedNode is all the information we know about a single cached trie node
// in the memory database write layer.
type cachedNode struct {
	node      []byte                   // Encoded node blob, immutable
	parents   uint32                   // Number of live nodes referencing this one
	external  map[common.Hash]struct{} // The set of external children
	flushPrev common.Hash              // Previous node in the flush-list
	flushNext common.Hash              // Next node in the flush-list
}

// cachedNodeSize is the raw size of a cachedNode data structure without any
// node data included. It's an approximate size, but should be a lot better
// than not counting them.
var cachedNodeSize = int(reflect.TypeOf(cachedNode{}).Size())

// forChildren invokes the callback for all the tracked children of this node,
// both the implicit ones from inside the node as well as the explicit ones
// from outside the node.
func (n *cachedNode) forChildren(onChild func(hash common.Hash)) {
	for child := range n.external {
		onChild(child)
	}
	trie.ForGatherChildren(n.node, onChild)
}

// New initializes the hash-based node database.
func New(diskdb ethdb.Database, config *Config) *Database {
	if config == nil {
		config = Defaults
	}
	var cleans *fastcache.Cache
	if config.CleanCacheSize > 0 {
		cleans = fastcache.New(config.CleanCacheSize)
	}
	return &Database{
		diskdb:  diskdb,
		cleans:  cleans,
		dirties: make(map[common.Hash]*cachedNode),
	}
}

// insert inserts a trie node into the memory database. All nodes inserted by
// this function will be reference tracked. This function assumes the lock is
// already held.
func (db *Database) insert(hash common.Hash, node []byte) {
	// If the node's already cached, skip
	if _, ok := db.dirties[hash]; ok {
		return
	}
	memcacheDirtyWriteMeter.Mark(int64(len(node)))

	// Create the cached entry for this node
	entry := &cachedNode{
		node:      node,
		flushPrev: db.newest,
	}
	entry.forChildren(func(child common.Hash) {
		if c := db.dirties[child]; c != nil {
			c.parents++
		}
	})
	db.dirties[hash] = entry

	// Update the flush-list endpoints
	if db.oldest == (common.Hash{}) {
		db.oldest, db.newest = hash, hash
	} else {
		db.dirties[db.newest].flushNext, db.newest = hash, hash
	}
	db.dirtiesSize += common.StorageSize(common.HashLength + len(node))
}

// node retrieves an encoded cached trie node from memory. If it cannot be found
// cached, the method queries the persistent database for the content.
func (db *Database) node(hash common.Hash) ([]byte, error) {
	// It doesn't make sense to retrieve the metaroot
	if hash == (common.Hash{}) {
		return nil, errors.New("not found")
	}
	// Retrieve the node from the clean cache if available
	if db.cleans != nil {
		if enc := db.cleans.Get(nil, hash[:]); enc != nil {
			memcacheCleanHitMeter.Mark(1)
			memcacheCleanReadMeter.Mark(int64(len(enc)))
			return enc, nil
		}
	}
	// Retrieve the node from the dirty cache if available.
	db.lock.RLock()
	dirty := db.dirties[hash]
	db.lock.RUnlock()

	// Return the cached node if it's found in the dirty set.
	// The dirty.node field is immutable and safe to read it
	// even without lock guard.
	if dirty != nil {
		memcacheDirtyHitMeter.Mark(1)
		memcacheDirtyReadMeter.Mark(int64(len(dirty.node)))
		return dirty.node, nil
	}
	memcacheDirtyMissMeter.Mark(1)

	// Content unavailable in memory, attempt to retrieve from disk
	enc := rawdb.ReadLegacyTrieNode(db.diskdb, hash)
	if len(enc) != 0 {
		if db.cleans != nil {
			db.cleans.Set(hash[:], enc)
			memcacheCleanMissMeter.Mark(1)
			memcacheCleanWriteMeter.Mark(int64(len(enc)))
		}
		return enc, nil
	}
	return nil, errors.New("not found")
}

// Reference adds a new reference from a parent node to a child node.
// This function is used to add reference between internal trie node
// and external node(e.g. storage trie root), all internal trie nodes
// are referenced together by database itself.
func (db *Database) Reference(child common.Hash, parent common.Hash) {
	db.lock.Lock()
	defer db.lock.Unlock()

	db.reference(child, parent)
}

// reference is the private locked version of Reference.
func (db *Database) reference(child common.Hash, parent common.Hash) {
	// If the node does not exist, it's a node pulled from disk, skip
	node, ok := db.dirties[child]
	if !ok {
		return
	}
	// The reference is for state root, increase the reference counter.
	if parent == (common.Hash{}) {
		node.parents += 1
		return
	}
	// The reference is for external storage trie, don't duplicate if
	// the reference is already existent.
	if db.dirties[parent].external == nil {
		db.dirties[parent].external = make(map[common.Hash]struct{})
	}
	if _, ok := db.dirties[parent].external[child]; ok {
		return
	}
	node.parents++
	db.dirties[parent].external[child] = struct{}{}
	db.childrenSize += common.HashLength
}

// Dereference removes an existing reference from a root node.
func (db *Database) Dereference(root common.Hash) {
	// Sanity check to ensure that the meta-root is not removed
	if root == (common.Hash{}) {
		log.Error("Attempted to dereference the trie cache meta root")
		return
	}
	db.lock.Lock()
	defer db.lock.Unlock()

	nodes, storage, start := len(db.dirties), db.dirtiesSize, time.Now()
	db.dereference(root)

	db.gcnodes += uint64(nodes - len(db.dirties))
	db.gcsize += storage - db.dirtiesSize
	db.gctime += time.Since(start)

	memcacheGCTimeTimer.Update(time.Since(start))
	memcacheGCBytesMeter.Mark(int64(storage - db.dirtiesSize))
	memcacheGCNodesMeter.Mark(int64(nodes - len(db.dirties)))

	log.Debug("Dereferenced trie from memory database", "nodes", nodes-len(db.dirties), "size", storage-db.dirtiesSize, "time", time.Since(start),
		"gcnodes", db.gcnodes, "gcsize", db.gcsize, "gctime", db.gctime, "livenodes", len(db.dirties), "livesize", db.dirtiesSize)
}

// dereference is the private locked version of Dereference.
func (db *Database) dereference(hash common.Hash) {
	// If the node does not exist, it's a previously committed node.
	node, ok := db.dirties[hash]
	if !ok {
		return
	}
	// If there are no more references to the node, delete it and cascade
	if node.parents > 0 {
		// This is a special cornercase where a node loaded from disk (i.e. not in the
		// memcache any more) gets reinjected as a new node (short node split into full,
		// then reverted into short), causing a cached node to have no parents. That is
		// no problem in itself, but don't make maxint parents out of it.
		node.parents--
	}
	if node.parents == 0 {
		// Remove the node from the flush-list
		switch hash {
		case db.oldest:
			db.oldest = node.flushNext
			if node.flushNext != (common.Hash{}) {
				db.dirties[node.flushNext].flushPrev = common.Hash{}
			}
		case db.newest:
			db.newest = node.flushPrev
			if node.flushPrev != (common.Hash{}) {
				db.dirties[node.flushPrev].flushNext = common.Hash{}
			}
		default:
			db.dirties[node.flushPrev].flushNext = node.flushNext
			db.dirties[node.flushNext].flushPrev = node.flushPrev
		}
		// Dereference all children and delete the node
		node.forChildren(func(child common.Hash) {
			db.dereference(child)
		})
		delete(db.dirties, hash)
		db.dirtiesSize -= common.StorageSize(common.HashLength + len(node.node))
		if node.external != nil {
			db.childrenSize -= common.StorageSize(len(node.external) * common.HashLength)
		}
	}
}

// Cap iteratively flushes old but still referenced trie nodes until the total
// memory usage goes below the given threshold.
func (db *Database) Cap(limit common.StorageSize) error {
	db.lock.Lock()
	defer db.lock.Unlock()

	// Create a database batch to flush persistent data out. It is important that
	// outside code doesn't see an inconsistent state (referenced data removed from
	// memory cache during commit but not yet in persistent storage). This is ensured
	// by only uncaching existing data when the database write finalizes.
	batch := db.diskdb.NewBatch()
	nodes, storage, start := len(db.dirties), db.dirtiesSize, time.Now()

	// db.dirtiesSize only contains the useful data in the cache, but when reporting
	// the total memory consumption, the maintenance metadata is also needed to be
	// counted.
	size := db.dirtiesSize + common.StorageSize(len(db.dirties)*cachedNodeSize)
	size += db.childrenSize

	// Keep committing nodes from the flush-list until we're below allowance
	oldest := db.oldest
	for size > limit && oldest != (common.Hash{}) {
		// Fetch the oldest referenced node and push into the batch
		node := db.dirties[oldest]
		rawdb.WriteLegacyTrieNode(batch, oldest, node.node)

		// If we exceeded the ideal batch size, commit and reset
		if batch.ValueSize() >= ethdb.IdealBatchSize {
			if err := batch.Write(); err != nil {
				log.Error("Failed to write flush list to disk", "err", err)
				return err
			}
			batch.Reset()
		}
		// Iterate to the next flush item, or abort if the size cap was achieved. Size
		// is the total size, including the useful cached data (hash -> blob), the
		// cache item metadata, as well as external children mappings.
		size -= common.StorageSize(common.HashLength + len(node.node) + cachedNodeSize)
		if node.external != nil {
			size -= common.StorageSize(len(node.external) * common.HashLength)
		}
		oldest = node.flushNext
	}
	// Flush out any remainder data from the last batch
	if err := batch.Write(); err != nil {
		log.Error("Failed to write flush list to disk", "err", err)
		return err
	}
	// Write successful, clear out the flushed data
	for db.oldest != oldest {
		node := db.dirties[db.oldest]
		delete(db.dirties, db.oldest)
		db.oldest = node.flushNext

		db.dirtiesSize -= common.StorageSize(common.HashLength + len(node.node))
		if node.external != nil {
			db.childrenSize -= common.StorageSize(len(node.external) * common.HashLength)
		}
	}
	if db.oldest != (common.Hash{}) {
		db.dirties[db.oldest].flushPrev = common.Hash{}
	}
	db.flushnodes += uint64(nodes - len(db.dirties))
	db.flushsize += storage - db.dirtiesSize
	db.flushtime += time.Since(start)

	memcacheFlushTimeTimer.Update(time.Since(start))
	memcacheFlushBytesMeter.Mark(int64(storage - db.dirtiesSize))
	memcacheFlushNodesMeter.Mark(int64(nodes - len(db.dirties)))

	log.Debug("Persisted nodes from memory database", "nodes", nodes-len(db.dirties), "size", storage-db.dirtiesSize, "time", time.Since(start),
		"flushnodes", db.flushnodes, "flushsize", db.flushsize, "flushtime", db.flushtime, "livenodes", len(db.dirties), "livesize", db.dirtiesSize)

	return nil
}

// Commit iterates over all the children of a particular node, writes them out
// to disk, forcefully tearing down all references in both directions. As a side
// effect, all pre-images accumulated up to this point are also written.
func (db *Database) Commit(node common.Hash, report bool) error {
	db.lock.Lock()
	defer db.lock.Unlock()

	// Create a database batch to flush persistent data out. It is important that
	// outside code doesn't see an inconsistent state (referenced data removed from
	// memory cache during commit but not yet in persistent storage). This is ensured
	// by only uncaching existing data when the database write finalizes.
	start := time.Now()
	batch := db.diskdb.NewBatch()

	// Move the trie itself into the batch, flushing if enough data is accumulated
	nodes, storage := len(db.dirties), db.dirtiesSize

	uncacher := &cleaner{db}
	if err := db.commit(node, batch, uncacher); err != nil {
		log.Error("Failed to commit trie from trie database", "err", err)
		return err
	}
	// Trie mostly committed to disk, flush any batch leftovers
	if err := batch.Write(); err != nil {
		log.Error("Failed to write trie to disk", "err", err)
		return err
	}
	// Uncache any leftovers in the last batch
	if err := batch.Replay(uncacher); err != nil {
		return err
	}
	batch.Reset()

	// Reset the storage counters and bumped metrics
	memcacheCommitTimeTimer.Update(time.Since(start))
	memcacheCommitBytesMeter.Mark(int64(storage - db.dirtiesSize))
	memcacheCommitNodesMeter.Mark(int64(nodes - len(db.dirties)))

	logger := log.Info
	if !report {
		logger = log.Debug
	}
	logger("Persisted trie from memory database", "nodes", nodes-len(db.dirties)+int(db.flushnodes), "size", storage-db.dirtiesSize+db.flushsize, "time", time.Since(start)+db.flushtime,
		"gcnodes", db.gcnodes, "gcsize", db.gcsize, "gctime", db.gctime, "livenodes", len(db.dirties), "livesize", db.dirtiesSize)

	// Reset the garbage collection statistics
	db.gcnodes, db.gcsize, db.gctime = 0, 0, 0
	db.flushnodes, db.flushsize, db.flushtime = 0, 0, 0

	return nil
}

// commit is the private locked version of Commit.
func (db *Database) commit(hash common.Hash, batch ethdb.Batch, uncacher *cleaner) error {
	// If the node does not exist, it's a previously committed node
	node, ok := db.dirties[hash]
	if !ok {
		return nil
	}
	var err error

	// Dereference all children and delete the node
	node.forChildren(func(child common.Hash) {
		if err == nil {
			err = db.commit(child, batch, uncacher)
		}
	})
	if err != nil {
		return err
	}
	// If we've reached an optimal batch size, commit and start over
	rawdb.WriteLegacyTrieNode(batch, hash, node.node)
	if batch.ValueSize() >= ethdb.IdealBatchSize {
		if err := batch.Write(); err != nil {
			return err
		}
		err := batch.Replay(uncacher)
		if err != nil {
			return err
		}
		batch.Reset()
	}
	return nil
}

// cleaner is a database batch replayer that takes a batch of write operations
// and cleans up the trie database from anything written to disk.
type cleaner struct {
	db *Database
}

// Put reacts to database writes and implements dirty data uncaching. This is the
// post-processing step of a commit operation where the already persisted trie is
// removed from the dirty cache and moved into the clean cache. The reason behind
// the two-phase commit is to ensure data availability while moving from memory
// to disk.
func (c *cleaner) Put(key []byte, rlp []byte) error {
	hash := common.BytesToHash(key)

	// If the node does not exist, we're done on this path
	node, ok := c.db.dirties[hash]
	if !ok {
		return nil
	}
	// Node still exists, remove it from the flush-list
	switch hash {
	case c.db.oldest:
		c.db.oldest = node.flushNext
		if node.flushNext != (common.Hash{}) {
			c.db.dirties[node.flushNext].flushPrev = common.Hash{}
		}
	case c.db.newest:
		c.db.newest = node.flushPrev
		if node.flushPrev != (common.Hash{}) {
			c.db.dirties[node.flushPrev].flushNext = common.Hash{}
		}
	default:
		c.db.dirties[node.flushPrev].flushNext = node.flushNext
		c.db.dirties[node.flushNext].flushPrev = node.flushPrev
	}
	// Remove the node from the dirty cache
	delete(c.db.dirties, hash)
	c.db.dirtiesSize -= common.StorageSize(common.HashLength + len(node.node))
	if node.external != nil {
		c.db.childrenSize -= common.StorageSize(len(node.external) * common.HashLength)
	}
	// Move the flushed node into the clean cache to prevent insta-reloads
	if c.db.cleans != nil {
		c.db.cleans.Set(hash[:], rlp)
		memcacheCleanWriteMeter.Mark(int64(len(rlp)))
	}
	return nil
}

func (c *cleaner) Delete(key []byte) error {
	panic("not implemented")
}

// Initialized returns an indicator if state data is already initialized
// in hash-based scheme by checking the presence of genesis state.
func (db *Database) Initialized(genesisRoot common.Hash) bool {
	return rawdb.HasLegacyTrieNode(db.diskdb, genesisRoot)
}

// Update inserts the dirty nodes in provided nodeset into database and link the
// account trie with multiple storage tries if necessary.
<<<<<<< HEAD
func (db *Database) Update(root common.Hash, parent common.Hash, block uint64, nodes *trienode.MergedNodeSet, states *triestate.Set, _ ...stateconf.TrieDBUpdateOption) error {
=======
func (db *Database) Update(root common.Hash, parent common.Hash, block uint64, nodes *trienode.MergedNodeSet) error {
>>>>>>> 293a300d
	// Ensure the parent state is present and signal a warning if not.
	if parent != types.EmptyRootHash {
		if blob, _ := db.node(parent); len(blob) == 0 {
			log.Error("parent state is not present")
		}
	}
	db.lock.Lock()
	defer db.lock.Unlock()

	// Insert dirty nodes into the database. In the same tree, it must be
	// ensured that children are inserted first, then parent so that children
	// can be linked with their parent correctly.
	//
	// Note, the storage tries must be flushed before the account trie to
	// retain the invariant that children go into the dirty cache first.
	var order []common.Hash
	for owner := range nodes.Sets {
		if owner == (common.Hash{}) {
			continue
		}
		order = append(order, owner)
	}
	if _, ok := nodes.Sets[common.Hash{}]; ok {
		order = append(order, common.Hash{})
	}
	for _, owner := range order {
		subset := nodes.Sets[owner]
		subset.ForEachWithOrder(func(path string, n *trienode.Node) {
			if n.IsDeleted() {
				return // ignore deletion
			}
			db.insert(n.Hash, n.Blob)
		})
	}
	// Link up the account trie and storage trie if the node points
	// to an account trie leaf.
	if set, present := nodes.Sets[common.Hash{}]; present {
		for _, n := range set.Leaves {
			var account types.StateAccount
			if err := rlp.DecodeBytes(n.Blob, &account); err != nil {
				return err
			}
			if account.Root != types.EmptyRootHash {
				db.reference(account.Root, n.Parent)
			}
		}
	}
	return nil
}

// Size returns the current storage size of the memory cache in front of the
// persistent database layer.
//
// The first return will always be 0, representing the memory stored in unbounded
// diff layers above the dirty cache. This is only available in pathdb.
func (db *Database) Size() (common.StorageSize, common.StorageSize) {
	db.lock.RLock()
	defer db.lock.RUnlock()

	// db.dirtiesSize only contains the useful data in the cache, but when reporting
	// the total memory consumption, the maintenance metadata is also needed to be
	// counted.
	var metadataSize = common.StorageSize(len(db.dirties) * cachedNodeSize)
	return 0, db.dirtiesSize + db.childrenSize + metadataSize
}

// Close closes the trie database and releases all held resources.
func (db *Database) Close() error {
	if db.cleans != nil {
		db.cleans.Reset()
	}
	return nil
}

// NodeReader returns a reader for accessing trie nodes within the specified state.
// An error will be returned if the specified state is not available.
func (db *Database) NodeReader(root common.Hash) (database.NodeReader, error) {
	if _, err := db.node(root); err != nil {
		return nil, fmt.Errorf("state %#x is not available, %v", root, err)
	}
	return &reader{db: db}, nil
}

// reader is a state reader of Database which implements the Reader interface.
type reader struct {
	db *Database
}

// Node retrieves the trie node with the given node hash. No error will be
// returned if the node is not found.
func (reader *reader) Node(owner common.Hash, path []byte, hash common.Hash) ([]byte, error) {
	blob, _ := reader.db.node(hash)
	return blob, nil
}<|MERGE_RESOLUTION|>--- conflicted
+++ resolved
@@ -28,7 +28,6 @@
 	"github.com/ethereum/go-ethereum/core/rawdb"
 	"github.com/ethereum/go-ethereum/core/types"
 	"github.com/ethereum/go-ethereum/ethdb"
-	"github.com/ethereum/go-ethereum/libevm/stateconf"
 	"github.com/ethereum/go-ethereum/log"
 	"github.com/ethereum/go-ethereum/metrics"
 	"github.com/ethereum/go-ethereum/rlp"
@@ -541,11 +540,7 @@
 
 // Update inserts the dirty nodes in provided nodeset into database and link the
 // account trie with multiple storage tries if necessary.
-<<<<<<< HEAD
-func (db *Database) Update(root common.Hash, parent common.Hash, block uint64, nodes *trienode.MergedNodeSet, states *triestate.Set, _ ...stateconf.TrieDBUpdateOption) error {
-=======
 func (db *Database) Update(root common.Hash, parent common.Hash, block uint64, nodes *trienode.MergedNodeSet) error {
->>>>>>> 293a300d
 	// Ensure the parent state is present and signal a warning if not.
 	if parent != types.EmptyRootHash {
 		if blob, _ := db.node(parent); len(blob) == 0 {
