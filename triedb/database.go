// Copyright 2022 The go-ethereum Authors
// This file is part of the go-ethereum library.
//
// The go-ethereum library is free software: you can redistribute it and/or modify
// it under the terms of the GNU Lesser General Public License as published by
// the Free Software Foundation, either version 3 of the License, or
// (at your option) any later version.
//
// The go-ethereum library is distributed in the hope that it will be useful,
// but WITHOUT ANY WARRANTY; without even the implied warranty of
// MERCHANTABILITY or FITNESS FOR A PARTICULAR PURPOSE. See the
// GNU Lesser General Public License for more details.
//
// You should have received a copy of the GNU Lesser General Public License
// along with the go-ethereum library. If not, see <http://www.gnu.org/licenses/>.

package triedb

import (
	"errors"

	"github.com/ethereum/go-ethereum/common"
	"github.com/ethereum/go-ethereum/core/rawdb"
	"github.com/ethereum/go-ethereum/ethdb"
	"github.com/ethereum/go-ethereum/libevm/stateconf"
	"github.com/ethereum/go-ethereum/log"
	"github.com/ethereum/go-ethereum/trie/trienode"
	"github.com/ethereum/go-ethereum/triedb/database"
	"github.com/ethereum/go-ethereum/triedb/hashdb"
	"github.com/ethereum/go-ethereum/triedb/pathdb"
)

// Config defines all necessary options for database.
type Config struct {
	Preimages bool           // Flag whether the preimage of node key is recorded
	IsVerkle  bool           // Flag whether the db is holding a verkle tree
	HashDB    *hashdb.Config // Configs for hash-based scheme
	PathDB    *pathdb.Config // Configs for experimental path-based scheme

	DBOverride DBConstructor // Injects an arbitrary backend-database implementation
}

// HashDefaults represents a config for using hash-based scheme with
// default settings.
var HashDefaults = &Config{
	Preimages: false,
	IsVerkle:  false,
	HashDB:    hashdb.Defaults,
}

// VerkleDefaults represents a config for holding verkle trie data
// using path-based scheme with default settings.
var VerkleDefaults = &Config{
	Preimages: false,
	IsVerkle:  true,
	PathDB:    pathdb.Defaults,
}

// backend defines the methods needed to access/update trie nodes in different
// state scheme.
type backend interface {
	// NodeReader returns a reader for accessing trie nodes within the specified state.
	// An error will be returned if the specified state is not available.
	NodeReader(root common.Hash) (database.NodeReader, error)

	// Initialized returns an indicator if the state data is already initialized
	// according to the state scheme.
	Initialized(genesisRoot common.Hash) bool

	// Size returns the current storage size of the diff layers on top of the
	// disk layer and the storage size of the nodes cached in the disk layer.
	//
	// For hash scheme, there is no differentiation between diff layer nodes
	// and dirty disk layer nodes, so both are merged into the second return.
	Size() (common.StorageSize, common.StorageSize)

<<<<<<< HEAD
	// Update performs a state transition by committing dirty nodes contained
	// in the given set in order to update state from the specified parent to
	// the specified root.
	//
	// The passed in maps(nodes, states) will be retained to avoid copying
	// everything. Therefore, these maps must not be changed afterwards.
	Update(root common.Hash, parent common.Hash, block uint64, nodes *trienode.MergedNodeSet, states *triestate.Set, opts ...stateconf.TrieDBUpdateOption) error

=======
>>>>>>> 293a300d
	// Commit writes all relevant trie nodes belonging to the specified state
	// to disk. Report specifies whether logs will be displayed in info level.
	Commit(root common.Hash, report bool) error

	// Close closes the trie database backend and releases all held resources.
	Close() error
}

// Database is the wrapper of the underlying backend which is shared by different
// types of node backend as an entrypoint. It's responsible for all interactions
// relevant with trie nodes and node preimages.
type Database struct {
	disk      ethdb.Database
	config    *Config        // Configuration for trie database
	preimages *preimageStore // The store for caching preimages
	backend   backend        // The backend for managing trie nodes
}

// NewDatabase initializes the trie database with default settings, note
// the legacy hash-based scheme is used by default.
func NewDatabase(diskdb ethdb.Database, config *Config) *Database {
	// Sanitize the config and use the default one if it's not specified.
	if config == nil {
		config = HashDefaults
	}
	var preimages *preimageStore
	if config.Preimages {
		preimages = newPreimageStore(diskdb)
	}
	db := &Database{
		disk:      diskdb,
		config:    config,
		preimages: preimages,
	}
	if db.overrideBackend(diskdb, config) {
		return db
	}
	if config.HashDB != nil && config.PathDB != nil {
		log.Crit("Both 'hash' and 'path' mode are configured")
	}
	if config.PathDB != nil {
		db.backend = pathdb.New(diskdb, config.PathDB, config.IsVerkle)
	} else {
		db.backend = hashdb.New(diskdb, config.HashDB)
	}
	return db
}

// NodeReader returns a reader for accessing trie nodes within the specified state.
// An error will be returned if the specified state is not available.
func (db *Database) NodeReader(blockRoot common.Hash) (database.NodeReader, error) {
	return db.backend.NodeReader(blockRoot)
}

// Update performs a state transition by committing dirty nodes contained in the
// given set in order to update state from the specified parent to the specified
// root. The held pre-images accumulated up to this point will be flushed in case
// the size exceeds the threshold.
//
// The passed in maps(nodes, states) will be retained to avoid copying everything.
// Therefore, these maps must not be changed afterwards.
<<<<<<< HEAD
func (db *Database) Update(root common.Hash, parent common.Hash, block uint64, nodes *trienode.MergedNodeSet, states *triestate.Set, opts ...stateconf.TrieDBUpdateOption) error {
	if db.preimages != nil {
		db.preimages.commit(false)
	}
	return db.backend.Update(root, parent, block, nodes, states, opts...)
=======
func (db *Database) Update(root common.Hash, parent common.Hash, block uint64, nodes *trienode.MergedNodeSet, states *StateSet) error {
	if db.preimages != nil {
		db.preimages.commit(false)
	}
	switch b := db.backend.(type) {
	case *hashdb.Database:
		return b.Update(root, parent, block, nodes)
	case *pathdb.Database:
		return b.Update(root, parent, block, nodes, states.internal())
	}
	return errors.New("unknown backend")
>>>>>>> 293a300d
}

// Commit iterates over all the children of a particular node, writes them out
// to disk. As a side effect, all pre-images accumulated up to this point are
// also written.
func (db *Database) Commit(root common.Hash, report bool) error {
	if db.preimages != nil {
		db.preimages.commit(true)
	}
	return db.backend.Commit(root, report)
}

// Size returns the storage size of diff layer nodes above the persistent disk
// layer, the dirty nodes buffered within the disk layer, and the size of cached
// preimages.
func (db *Database) Size() (common.StorageSize, common.StorageSize, common.StorageSize) {
	var (
		diffs, nodes common.StorageSize
		preimages    common.StorageSize
	)
	diffs, nodes = db.backend.Size()
	if db.preimages != nil {
		preimages = db.preimages.size()
	}
	return diffs, nodes, preimages
}

// Initialized returns an indicator if the state data is already initialized
// according to the state scheme.
func (db *Database) Initialized(genesisRoot common.Hash) bool {
	return db.backend.Initialized(genesisRoot)
}

// Scheme returns the node scheme used in the database.
func (db *Database) Scheme() string {
	if db.config.PathDB != nil {
		return rawdb.PathScheme
	}
	return rawdb.HashScheme
}

// Close flushes the dangling preimages to disk and closes the trie database.
// It is meant to be called when closing the blockchain object, so that all
// resources held can be released correctly.
func (db *Database) Close() error {
	db.WritePreimages()
	return db.backend.Close()
}

// WritePreimages flushes all accumulated preimages to disk forcibly.
func (db *Database) WritePreimages() {
	if db.preimages != nil {
		db.preimages.commit(true)
	}
}

// Preimage retrieves a cached trie node pre-image from preimage store.
func (db *Database) Preimage(hash common.Hash) []byte {
	if db.preimages == nil {
		return nil
	}
	return db.preimages.preimage(hash)
}

// InsertPreimage writes pre-images of trie node to the preimage store.
func (db *Database) InsertPreimage(preimages map[common.Hash][]byte) {
	if db.preimages == nil {
		return
	}
	db.preimages.insertPreimage(preimages)
}

// Cap iteratively flushes old but still referenced trie nodes until the total
// memory usage goes below the given threshold. The held pre-images accumulated
// up to this point will be flushed in case the size exceeds the threshold.
//
// It's only supported by hash-based database and will return an error for others.
func (db *Database) Cap(limit common.StorageSize) error {
	hdb, ok := db.backend.(HashDB)
	if !ok {
		return errors.New("not supported")
	}
	if db.preimages != nil {
		db.preimages.commit(false)
	}
	return hdb.Cap(limit)
}

// Reference adds a new reference from a parent node to a child node. This function
// is used to add reference between internal trie node and external node(e.g. storage
// trie root), all internal trie nodes are referenced together by database itself.
//
// It's only supported by hash-based database and will return an error for others.
func (db *Database) Reference(root common.Hash, parent common.Hash) error {
	hdb, ok := db.backend.(HashDB)
	if !ok {
		return errors.New("not supported")
	}
	hdb.Reference(root, parent)
	return nil
}

// Dereference removes an existing reference from a root node. It's only
// supported by hash-based database and will return an error for others.
func (db *Database) Dereference(root common.Hash) error {
	hdb, ok := db.backend.(HashDB)
	if !ok {
		return errors.New("not supported")
	}
	hdb.Dereference(root)
	return nil
}

// Recover rollbacks the database to a specified historical point. The state is
// supported as the rollback destination only if it's canonical state and the
// corresponding trie histories are existent. It's only supported by path-based
// database and will return an error for others.
func (db *Database) Recover(target common.Hash) error {
	pdb, ok := db.backend.(PathDB)
	if !ok {
		return errors.New("not supported")
	}
	return pdb.Recover(target)
}

// Recoverable returns the indicator if the specified state is enabled to be
// recovered. It's only supported by path-based database and will return an
// error for others.
func (db *Database) Recoverable(root common.Hash) (bool, error) {
	pdb, ok := db.backend.(PathDB)
	if !ok {
		return false, errors.New("not supported")
	}
	return pdb.Recoverable(root), nil
}

// Disable deactivates the database and invalidates all available state layers
// as stale to prevent access to the persistent state, which is in the syncing
// stage.
//
// It's only supported by path-based database and will return an error for others.
func (db *Database) Disable() error {
	pdb, ok := db.backend.(PathDB)
	if !ok {
		return errors.New("not supported")
	}
	return pdb.Disable()
}

// Enable activates database and resets the state tree with the provided persistent
// state root once the state sync is finished.
func (db *Database) Enable(root common.Hash) error {
	pdb, ok := db.backend.(PathDB)
	if !ok {
		return errors.New("not supported")
	}
	return pdb.Enable(root)
}

// Journal commits an entire diff hierarchy to disk into a single journal entry.
// This is meant to be used during shutdown to persist the snapshot without
// flattening everything down (bad for reorgs). It's only supported by path-based
// database and will return an error for others.
func (db *Database) Journal(root common.Hash) error {
	pdb, ok := db.backend.(PathDB)
	if !ok {
		return errors.New("not supported")
	}
	return pdb.Journal(root)
}

<<<<<<< HEAD
// SetBufferSize sets the node buffer size to the provided value(in bytes).
// It's only supported by path-based database and will return an error for
// others.
func (db *Database) SetBufferSize(size int) error {
	pdb, ok := db.backend.(PathDB)
	if !ok {
		return errors.New("not supported")
	}
	return pdb.SetBufferSize(size)
}

=======
>>>>>>> 293a300d
// IsVerkle returns the indicator if the database is holding a verkle tree.
func (db *Database) IsVerkle() bool {
	return db.config.IsVerkle
}

// Disk returns the underlying disk database.
func (db *Database) Disk() ethdb.Database {
	return db.disk
}<|MERGE_RESOLUTION|>--- conflicted
+++ resolved
@@ -74,17 +74,6 @@
 	// and dirty disk layer nodes, so both are merged into the second return.
 	Size() (common.StorageSize, common.StorageSize)
 
-<<<<<<< HEAD
-	// Update performs a state transition by committing dirty nodes contained
-	// in the given set in order to update state from the specified parent to
-	// the specified root.
-	//
-	// The passed in maps(nodes, states) will be retained to avoid copying
-	// everything. Therefore, these maps must not be changed afterwards.
-	Update(root common.Hash, parent common.Hash, block uint64, nodes *trienode.MergedNodeSet, states *triestate.Set, opts ...stateconf.TrieDBUpdateOption) error
-
-=======
->>>>>>> 293a300d
 	// Commit writes all relevant trie nodes belonging to the specified state
 	// to disk. Report specifies whether logs will be displayed in info level.
 	Commit(root common.Hash, report bool) error
@@ -146,25 +135,19 @@
 //
 // The passed in maps(nodes, states) will be retained to avoid copying everything.
 // Therefore, these maps must not be changed afterwards.
-<<<<<<< HEAD
-func (db *Database) Update(root common.Hash, parent common.Hash, block uint64, nodes *trienode.MergedNodeSet, states *triestate.Set, opts ...stateconf.TrieDBUpdateOption) error {
+func (db *Database) Update(root common.Hash, parent common.Hash, block uint64, nodes *trienode.MergedNodeSet, states *StateSet, opts ...stateconf.TrieDBUpdateOption) error {
 	if db.preimages != nil {
 		db.preimages.commit(false)
 	}
-	return db.backend.Update(root, parent, block, nodes, states, opts...)
-=======
-func (db *Database) Update(root common.Hash, parent common.Hash, block uint64, nodes *trienode.MergedNodeSet, states *StateSet) error {
-	if db.preimages != nil {
-		db.preimages.commit(false)
-	}
 	switch b := db.backend.(type) {
+	case DBOverride:
+		return b.Update(root, parent, block, nodes, states, opts...)
 	case *hashdb.Database:
 		return b.Update(root, parent, block, nodes)
 	case *pathdb.Database:
 		return b.Update(root, parent, block, nodes, states.internal())
 	}
 	return errors.New("unknown backend")
->>>>>>> 293a300d
 }
 
 // Commit iterates over all the children of a particular node, writes them out
@@ -336,20 +319,6 @@
 	return pdb.Journal(root)
 }
 
-<<<<<<< HEAD
-// SetBufferSize sets the node buffer size to the provided value(in bytes).
-// It's only supported by path-based database and will return an error for
-// others.
-func (db *Database) SetBufferSize(size int) error {
-	pdb, ok := db.backend.(PathDB)
-	if !ok {
-		return errors.New("not supported")
-	}
-	return pdb.SetBufferSize(size)
-}
-
-=======
->>>>>>> 293a300d
 // IsVerkle returns the indicator if the database is holding a verkle tree.
 func (db *Database) IsVerkle() bool {
 	return db.config.IsVerkle
