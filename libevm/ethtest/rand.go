--- conflicted
+++ resolved
@@ -25,11 +25,8 @@
 	"golang.org/x/exp/rand"
 
 	"github.com/ava-labs/libevm/common"
-<<<<<<< HEAD
+	"github.com/ava-labs/libevm/core/types"
 	"github.com/ava-labs/libevm/crypto"
-=======
-	"github.com/ava-labs/libevm/core/types"
->>>>>>> 44f23c88
 )
 
 // PseudoRand extends [rand.Rand] (*not* crypto/rand).
@@ -96,7 +93,6 @@
 	return new(uint256.Int).SetBytes(r.Bytes(32))
 }
 
-<<<<<<< HEAD
 // UnsafePrivateKey returns a private key on the secp256k1 curve.
 func (r *PseudoRand) UnsafePrivateKey(tb testing.TB) *ecdsa.PrivateKey {
 	tb.Helper()
@@ -105,7 +101,8 @@
 		tb.Fatalf("ecdsa.GenerateKey(crypto.S256(), %T) error %v", r.Rand, err)
 	}
 	return key
-=======
+}
+
 // Bloom returns a pseudorandom Bloom.
 func (r *PseudoRand) Bloom() (b types.Bloom) {
 	r.Read(b[:])
@@ -116,5 +113,4 @@
 func (r *PseudoRand) BlockNonce() (n types.BlockNonce) {
 	r.Read(n[:])
 	return n
->>>>>>> 44f23c88
 }