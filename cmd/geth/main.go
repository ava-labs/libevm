// Copyright 2014 The go-ethereum Authors
// This file is part of go-ethereum.
//
// go-ethereum is free software: you can redistribute it and/or modify
// it under the terms of the GNU General Public License as published by
// the Free Software Foundation, either version 3 of the License, or
// (at your option) any later version.
//
// go-ethereum is distributed in the hope that it will be useful,
// but WITHOUT ANY WARRANTY; without even the implied warranty of
// MERCHANTABILITY or FITNESS FOR A PARTICULAR PURPOSE. See the
// GNU General Public License for more details.
//
// You should have received a copy of the GNU General Public License
// along with go-ethereum. If not, see <http://www.gnu.org/licenses/>.

// geth is the official command-line client for Ethereum.
package main

import (
	"fmt"
	"io/ioutil"
	_ "net/http/pprof"
	"os"
	"path/filepath"
	"runtime"
	"strconv"
	"strings"
	"time"

	"github.com/codegangsta/cli"
	"github.com/ethereum/ethash"
	"github.com/ethereum/go-ethereum/accounts"
	"github.com/ethereum/go-ethereum/cmd/utils"
	"github.com/ethereum/go-ethereum/common"
	"github.com/ethereum/go-ethereum/core"
	"github.com/ethereum/go-ethereum/core/types"
	"github.com/ethereum/go-ethereum/eth"
	"github.com/ethereum/go-ethereum/ethdb"
	"github.com/ethereum/go-ethereum/logger"
	"github.com/ethereum/go-ethereum/logger/glog"
	"github.com/ethereum/go-ethereum/metrics"
	"github.com/ethereum/go-ethereum/params"
	"github.com/ethereum/go-ethereum/rlp"
	"github.com/ethereum/go-ethereum/rpc/codec"
	"github.com/ethereum/go-ethereum/rpc/comms"
)

const (
	ClientIdentifier = "Geth"
<<<<<<< HEAD
	Version          = "1.2.1"
	VersionMajor     = 1
	VersionMinor     = 2
=======
	Version          = "1.3.1"
	VersionMajor     = 1
	VersionMinor     = 3
>>>>>>> f75becc2
	VersionPatch     = 1
)

var (
	gitCommit       string // set via linker flagg
	nodeNameVersion string
	app             *cli.App
)

func init() {
	if gitCommit == "" {
		nodeNameVersion = Version
	} else {
		nodeNameVersion = Version + "-" + gitCommit[:8]
	}

	app = utils.NewApp(Version, "the go-ethereum command line interface")
	app.Action = run
	app.HideVersion = true // we have a command to print the version
	app.Commands = []cli.Command{
		{
			Action: blockRecovery,
			Name:   "recover",
			Usage:  "Attempts to recover a corrupted database by setting a new block by number or hash",
			Description: `
The recover commands will attempt to read out the last
block based on that.

recover #number recovers by number
recover <hex> recovers by hash
`,
		},
		blocktestCommand,
		importCommand,
		exportCommand,
		upgradedbCommand,
		removedbCommand,
		dumpCommand,
		monitorCommand,
		{
			Action: makedag,
			Name:   "makedag",
			Usage:  "generate ethash dag (for testing)",
			Description: `
The makedag command generates an ethash DAG in /tmp/dag.

This command exists to support the system testing project.
Regular users do not need to execute it.
`,
		},
		{
			Action: gpuinfo,
			Name:   "gpuinfo",
			Usage:  "gpuinfo",
			Description: `
Prints OpenCL device info for all found GPUs.
`,
		},
		{
			Action: gpubench,
			Name:   "gpubench",
			Usage:  "benchmark GPU",
			Description: `
Runs quick benchmark on first GPU found.
`,
		},
		{
			Action: version,
			Name:   "version",
			Usage:  "print ethereum version numbers",
			Description: `
The output of this command is supposed to be machine-readable.
`,
		},

		{
			Name:  "wallet",
			Usage: "ethereum presale wallet",
			Subcommands: []cli.Command{
				{
					Action: importWallet,
					Name:   "import",
					Usage:  "import ethereum presale wallet",
				},
			},
			Description: `

    get wallet import /path/to/my/presale.wallet

will prompt for your password and imports your ether presale account.
It can be used non-interactively with the --password option taking a
passwordfile as argument containing the wallet password in plaintext.

`},
		{
			Action: accountList,
			Name:   "account",
			Usage:  "manage accounts",
			Description: `

Manage accounts lets you create new accounts, list all existing accounts,
import a private key into a new account.

'            help' shows a list of subcommands or help for one subcommand.

It supports interactive mode, when you are prompted for password as well as
non-interactive mode where passwords are supplied via a given password file.
Non-interactive mode is only meant for scripted use on test networks or known
safe environments.

Make sure you remember the password you gave when creating a new account (with
either new or import). Without it you are not able to unlock your account.

Note that exporting your key in unencrypted format is NOT supported.

Keys are stored under <DATADIR>/keys.
It is safe to transfer the entire directory or the individual keys therein
between ethereum nodes by simply copying.
Make sure you backup your keys regularly.

In order to use your account to send transactions, you need to unlock them using
the '--unlock' option. The argument is a space separated list of addresses or
indexes. If used non-interactively with a passwordfile, the file should contain
the respective passwords one per line. If you unlock n accounts and the password
file contains less than n entries, then the last password is meant to apply to
all remaining accounts.

And finally. DO NOT FORGET YOUR PASSWORD.
`,
			Subcommands: []cli.Command{
				{
					Action: accountList,
					Name:   "list",
					Usage:  "print account addresses",
				},
				{
					Action: accountCreate,
					Name:   "new",
					Usage:  "create a new account",
					Description: `

    ethereum account new

Creates a new account. Prints the address.

The account is saved in encrypted format, you are prompted for a passphrase.

You must remember this passphrase to unlock your account in the future.

For non-interactive use the passphrase can be specified with the --password flag:

    ethereum --password <passwordfile> account new

Note, this is meant to be used for testing only, it is a bad idea to save your
password to file or expose in any other way.
					`,
				},
				{
					Action: accountUpdate,
					Name:   "update",
					Usage:  "update an existing account",
					Description: `

    ethereum account update <address>

Update an existing account.

The account is saved in the newest version in encrypted format, you are prompted
for a passphrase to unlock the account and another to save the updated file.

This same command can therefore be used to migrate an account of a deprecated
format to the newest format or change the password for an account.

For non-interactive use the passphrase can be specified with the --password flag:

    ethereum --password <passwordfile> account update <address>

Since only one password can be given, only format update can be performed,
changing your password is only possible interactively.

Note that account update has the a side effect that the order of your accounts
changes.
					`,
				},
				{
					Action: accountImport,
					Name:   "import",
					Usage:  "import a private key into a new account",
					Description: `

    ethereum account import <keyfile>

Imports an unencrypted private key from <keyfile> and creates a new account.
Prints the address.

The keyfile is assumed to contain an unencrypted private key in hexadecimal format.

The account is saved in encrypted format, you are prompted for a passphrase.

You must remember this passphrase to unlock your account in the future.

For non-interactive use the passphrase can be specified with the -password flag:

    ethereum --password <passwordfile> account import <keyfile>

Note:
As you can directly copy your encrypted accounts to another ethereum instance,
this import mechanism is not needed when you transfer an account between
nodes.
					`,
				},
			},
		},
		{
			Action: console,
			Name:   "console",
			Usage:  `Geth Console: interactive JavaScript environment`,
			Description: `
The Geth console is an interactive shell for the JavaScript runtime environment
which exposes a node admin interface as well as the Ðapp JavaScript API.
See https://github.com/ethereum/go-ethereum/wiki/Javascipt-Console
`},
		{
			Action: attach,
			Name:   "attach",
			Usage:  `Geth Console: interactive JavaScript environment (connect to node)`,
			Description: `
The Geth console is an interactive shell for the JavaScript runtime environment
which exposes a node admin interface as well as the Ðapp JavaScript API.
See https://github.com/ethereum/go-ethereum/wiki/Javascipt-Console.
This command allows to open a console on a running geth node.
`,
		},
		{
			Action: execJSFiles,
			Name:   "js",
			Usage:  `executes the given JavaScript files in the Geth JavaScript VM`,
			Description: `
The JavaScript VM exposes a node admin interface as well as the Ðapp
JavaScript API. See https://github.com/ethereum/go-ethereum/wiki/Javascipt-Console
`,
		},
	}
	app.Flags = []cli.Flag{
		utils.IdentityFlag,
		utils.UnlockedAccountFlag,
		utils.PasswordFileFlag,
		utils.GenesisFileFlag,
		utils.BootnodesFlag,
		utils.DataDirFlag,
		utils.BlockchainVersionFlag,
		utils.OlympicFlag,
		utils.FastSyncFlag,
		utils.CacheFlag,
		utils.JSpathFlag,
		utils.ListenPortFlag,
		utils.MaxPeersFlag,
		utils.MaxPendingPeersFlag,
		utils.EtherbaseFlag,
		utils.GasPriceFlag,
		utils.MinerThreadsFlag,
		utils.MiningEnabledFlag,
		utils.MiningGPUFlag,
		utils.AutoDAGFlag,
		utils.NATFlag,
		utils.NatspecEnabledFlag,
		utils.NoDiscoverFlag,
		utils.NodeKeyFileFlag,
		utils.NodeKeyHexFlag,
		utils.RPCEnabledFlag,
		utils.RPCListenAddrFlag,
		utils.RPCPortFlag,
		utils.RpcApiFlag,
		utils.IPCDisabledFlag,
		utils.IPCApiFlag,
		utils.IPCPathFlag,
		utils.ExecFlag,
		utils.WhisperEnabledFlag,
		utils.DevModeFlag,
		utils.TestNetFlag,
		utils.VMDebugFlag,
		utils.VMForceJitFlag,
		utils.VMJitCacheFlag,
		utils.VMEnableJitFlag,
		utils.NetworkIdFlag,
		utils.RPCCORSDomainFlag,
		utils.VerbosityFlag,
		utils.BacktraceAtFlag,
		utils.LogVModuleFlag,
		utils.LogFileFlag,
		utils.PProfEanbledFlag,
		utils.PProfPortFlag,
		utils.MetricsEnabledFlag,
		utils.SolcPathFlag,
		utils.GpoMinGasPriceFlag,
		utils.GpoMaxGasPriceFlag,
		utils.GpoFullBlockRatioFlag,
		utils.GpobaseStepDownFlag,
		utils.GpobaseStepUpFlag,
		utils.GpobaseCorrectionFactorFlag,
		utils.ExtraDataFlag,
	}
	app.Before = func(ctx *cli.Context) error {
		utils.SetupLogger(ctx)
		utils.SetupNetwork(ctx)
		utils.SetupVM(ctx)
		if ctx.GlobalBool(utils.PProfEanbledFlag.Name) {
			utils.StartPProf(ctx)
		}
		return nil
	}
	// Start system runtime metrics collection
	go metrics.CollectProcessMetrics(3 * time.Second)
}

func main() {
	runtime.GOMAXPROCS(runtime.NumCPU())
	defer logger.Flush()
	if err := app.Run(os.Args); err != nil {
		fmt.Fprintln(os.Stderr, err)
		os.Exit(1)
	}
}

// makeExtra resolves extradata for the miner from a flag or returns a default.
func makeExtra(ctx *cli.Context) []byte {
	if ctx.GlobalIsSet(utils.ExtraDataFlag.Name) {
		return []byte(ctx.GlobalString(utils.ExtraDataFlag.Name))
	}
	return makeDefaultExtra()
}

func makeDefaultExtra() []byte {
	var clientInfo = struct {
		Version   uint
		Name      string
		GoVersion string
		Os        string
	}{uint(VersionMajor<<16 | VersionMinor<<8 | VersionPatch), ClientIdentifier, runtime.Version(), runtime.GOOS}
	extra, err := rlp.EncodeToBytes(clientInfo)
	if err != nil {
		glog.V(logger.Warn).Infoln("error setting canonical miner information:", err)
	}

	if uint64(len(extra)) > params.MaximumExtraDataSize.Uint64() {
		glog.V(logger.Warn).Infoln("error setting canonical miner information: extra exceeds", params.MaximumExtraDataSize)
		glog.V(logger.Debug).Infof("extra: %x\n", extra)
		return nil
	}
	return extra
}

func run(ctx *cli.Context) {
	utils.CheckLegalese(utils.MustDataDir(ctx))

	cfg := utils.MakeEthConfig(ClientIdentifier, nodeNameVersion, ctx)
	cfg.ExtraData = makeExtra(ctx)

	ethereum, err := eth.New(cfg)
	if err != nil {
		utils.Fatalf("%v", err)
	}

	startEth(ctx, ethereum)
	// this blocks the thread
	ethereum.WaitForShutdown()
}

func attach(ctx *cli.Context) {
	utils.CheckLegalese(utils.MustDataDir(ctx))

	var client comms.EthereumClient
	var err error
	if ctx.Args().Present() {
		client, err = comms.ClientFromEndpoint(ctx.Args().First(), codec.JSON)
	} else {
		cfg := comms.IpcConfig{
			Endpoint: utils.IpcSocketPath(ctx),
		}
		client, err = comms.NewIpcClient(cfg, codec.JSON)
	}

	if err != nil {
		utils.Fatalf("Unable to attach to geth node - %v", err)
	}

	repl := newLightweightJSRE(
		ctx.GlobalString(utils.JSpathFlag.Name),
		client,
		ctx.GlobalString(utils.DataDirFlag.Name),
		true,
	)

	if ctx.GlobalString(utils.ExecFlag.Name) != "" {
		repl.batch(ctx.GlobalString(utils.ExecFlag.Name))
	} else {
		repl.welcome()
		repl.interactive()
	}
}

func console(ctx *cli.Context) {
	utils.CheckLegalese(utils.MustDataDir(ctx))

	cfg := utils.MakeEthConfig(ClientIdentifier, nodeNameVersion, ctx)
	cfg.ExtraData = makeExtra(ctx)

	ethereum, err := eth.New(cfg)
	if err != nil {
		utils.Fatalf("%v", err)
	}

	client := comms.NewInProcClient(codec.JSON)

	startEth(ctx, ethereum)
	repl := newJSRE(
		ethereum,
		ctx.GlobalString(utils.JSpathFlag.Name),
		ctx.GlobalString(utils.RPCCORSDomainFlag.Name),
		client,
		true,
		nil,
	)

	if ctx.GlobalString(utils.ExecFlag.Name) != "" {
		repl.batch(ctx.GlobalString(utils.ExecFlag.Name))
	} else {
		repl.welcome()
		repl.interactive()
	}

	ethereum.Stop()
	ethereum.WaitForShutdown()
}

func execJSFiles(ctx *cli.Context) {
	utils.CheckLegalese(utils.MustDataDir(ctx))

	cfg := utils.MakeEthConfig(ClientIdentifier, nodeNameVersion, ctx)
	ethereum, err := eth.New(cfg)
	if err != nil {
		utils.Fatalf("%v", err)
	}

	client := comms.NewInProcClient(codec.JSON)
	startEth(ctx, ethereum)
	repl := newJSRE(
		ethereum,
		ctx.GlobalString(utils.JSpathFlag.Name),
		ctx.GlobalString(utils.RPCCORSDomainFlag.Name),
		client,
		false,
		nil,
	)
	for _, file := range ctx.Args() {
		repl.exec(file)
	}

	ethereum.Stop()
	ethereum.WaitForShutdown()
}

func unlockAccount(ctx *cli.Context, am *accounts.Manager, addr string, i int, inputpassphrases []string) (addrHex, auth string, passphrases []string) {
	utils.CheckLegalese(ctx.GlobalString(utils.DataDirFlag.Name))

	var err error
	passphrases = inputpassphrases
	addrHex, err = utils.ParamToAddress(addr, am)
	if err == nil {
		// Attempt to unlock the account 3 times
		attempts := 3
		for tries := 0; tries < attempts; tries++ {
			msg := fmt.Sprintf("Unlocking account %s | Attempt %d/%d", addr, tries+1, attempts)
			auth, passphrases = getPassPhrase(ctx, msg, false, i, passphrases)
			err = am.Unlock(common.HexToAddress(addrHex), auth)
			if err == nil || passphrases != nil {
				break
			}
		}
	}

	if err != nil {
		utils.Fatalf("Unlock account '%s' (%v) failed: %v", addr, addrHex, err)
	}
	fmt.Printf("Account '%s' (%v) unlocked.\n", addr, addrHex)
	return
}

func blockRecovery(ctx *cli.Context) {
	utils.CheckLegalese(utils.MustDataDir(ctx))

	arg := ctx.Args().First()
	if len(ctx.Args()) < 1 && len(arg) > 0 {
		glog.Fatal("recover requires block number or hash")
	}

	cfg := utils.MakeEthConfig(ClientIdentifier, nodeNameVersion, ctx)
	utils.CheckLegalese(cfg.DataDir)

	blockDb, err := ethdb.NewLDBDatabase(filepath.Join(cfg.DataDir, "blockchain"), cfg.DatabaseCache)
	if err != nil {
		glog.Fatalln("could not open db:", err)
	}

	var block *types.Block
	if arg[0] == '#' {
		block = core.GetBlock(blockDb, core.GetCanonicalHash(blockDb, common.String2Big(arg[1:]).Uint64()))
	} else {
		block = core.GetBlock(blockDb, common.HexToHash(arg))
	}

	if block == nil {
		glog.Fatalln("block not found. Recovery failed")
	}

	if err = core.WriteHeadBlockHash(blockDb, block.Hash()); err != nil {
		glog.Fatalln("block write err", err)
	}
	glog.Infof("Recovery succesful. New HEAD %x\n", block.Hash())
}

func startEth(ctx *cli.Context, eth *eth.Ethereum) {
	// Start Ethereum itself
	utils.StartEthereum(eth)

	am := eth.AccountManager()
	account := ctx.GlobalString(utils.UnlockedAccountFlag.Name)
	accounts := strings.Split(account, " ")
	var passphrases []string
	for i, account := range accounts {
		if len(account) > 0 {
			if account == "primary" {
				utils.Fatalf("the 'primary' keyword is deprecated. You can use integer indexes, but the indexes are not permanent, they can change if you add external keys, export your keys or copy your keystore to another node.")
			}
			_, _, passphrases = unlockAccount(ctx, am, account, i, passphrases)
		}
	}
	// Start auxiliary services if enabled.
	if !ctx.GlobalBool(utils.IPCDisabledFlag.Name) {
		if err := utils.StartIPC(eth, ctx); err != nil {
			utils.Fatalf("Error string IPC: %v", err)
		}
	}
	if ctx.GlobalBool(utils.RPCEnabledFlag.Name) {
		if err := utils.StartRPC(eth, ctx); err != nil {
			utils.Fatalf("Error starting RPC: %v", err)
		}
	}
	if ctx.GlobalBool(utils.MiningEnabledFlag.Name) {
		err := eth.StartMining(
			ctx.GlobalInt(utils.MinerThreadsFlag.Name),
			ctx.GlobalString(utils.MiningGPUFlag.Name))
		if err != nil {
			utils.Fatalf("%v", err)
		}
	}
}

func accountList(ctx *cli.Context) {
	utils.CheckLegalese(utils.MustDataDir(ctx))

	am := utils.MakeAccountManager(ctx)
	accts, err := am.Accounts()
	if err != nil {
		utils.Fatalf("Could not list accounts: %v", err)
	}
	for i, acct := range accts {
		fmt.Printf("Account #%d: %x\n", i, acct)
	}
}

func getPassPhrase(ctx *cli.Context, desc string, confirmation bool, i int, inputpassphrases []string) (passphrase string, passphrases []string) {
	passfile := ctx.GlobalString(utils.PasswordFileFlag.Name)
	if len(passfile) == 0 {
		fmt.Println(desc)
		auth, err := utils.PromptPassword("Passphrase: ", true)
		if err != nil {
			utils.Fatalf("%v", err)
		}
		if confirmation {
			confirm, err := utils.PromptPassword("Repeat Passphrase: ", false)
			if err != nil {
				utils.Fatalf("%v", err)
			}
			if auth != confirm {
				utils.Fatalf("Passphrases did not match.")
			}
		}
		passphrase = auth

	} else {
		passphrases = inputpassphrases
		if passphrases == nil {
			passbytes, err := ioutil.ReadFile(passfile)
			if err != nil {
				utils.Fatalf("Unable to read password file '%s': %v", passfile, err)
			}
			// this is backwards compatible if the same password unlocks several accounts
			// it also has the consequence that trailing newlines will not count as part
			// of the password, so --password <(echo -n 'pass') will now work without -n
			passphrases = strings.Split(string(passbytes), "\n")
		}
		if i >= len(passphrases) {
			passphrase = passphrases[len(passphrases)-1]
		} else {
			passphrase = passphrases[i]
		}
	}
	return
}

func accountCreate(ctx *cli.Context) {
	utils.CheckLegalese(utils.MustDataDir(ctx))

	am := utils.MakeAccountManager(ctx)
	passphrase, _ := getPassPhrase(ctx, "Your new account is locked with a password. Please give a password. Do not forget this password.", true, 0, nil)
	acct, err := am.NewAccount(passphrase)
	if err != nil {
		utils.Fatalf("Could not create the account: %v", err)
	}
	fmt.Printf("Address: %x\n", acct)
}

func accountUpdate(ctx *cli.Context) {
	utils.CheckLegalese(utils.MustDataDir(ctx))

	am := utils.MakeAccountManager(ctx)
	arg := ctx.Args().First()
	if len(arg) == 0 {
		utils.Fatalf("account address or index must be given as argument")
	}

	addr, authFrom, passphrases := unlockAccount(ctx, am, arg, 0, nil)
	authTo, _ := getPassPhrase(ctx, "Please give a new password. Do not forget this password.", true, 0, passphrases)
	err := am.Update(common.HexToAddress(addr), authFrom, authTo)
	if err != nil {
		utils.Fatalf("Could not update the account: %v", err)
	}
}

func importWallet(ctx *cli.Context) {
	utils.CheckLegalese(utils.MustDataDir(ctx))

	keyfile := ctx.Args().First()
	if len(keyfile) == 0 {
		utils.Fatalf("keyfile must be given as argument")
	}
	keyJson, err := ioutil.ReadFile(keyfile)
	if err != nil {
		utils.Fatalf("Could not read wallet file: %v", err)
	}

	am := utils.MakeAccountManager(ctx)
	passphrase, _ := getPassPhrase(ctx, "", false, 0, nil)

	acct, err := am.ImportPreSaleKey(keyJson, passphrase)
	if err != nil {
		utils.Fatalf("Could not create the account: %v", err)
	}
	fmt.Printf("Address: %x\n", acct)
}

func accountImport(ctx *cli.Context) {
	utils.CheckLegalese(utils.MustDataDir(ctx))

	keyfile := ctx.Args().First()
	if len(keyfile) == 0 {
		utils.Fatalf("keyfile must be given as argument")
	}
	am := utils.MakeAccountManager(ctx)
	passphrase, _ := getPassPhrase(ctx, "Your new account is locked with a password. Please give a password. Do not forget this password.", true, 0, nil)
	acct, err := am.Import(keyfile, passphrase)
	if err != nil {
		utils.Fatalf("Could not create the account: %v", err)
	}
	fmt.Printf("Address: %x\n", acct)
}

func makedag(ctx *cli.Context) {
	utils.CheckLegalese(utils.MustDataDir(ctx))

	args := ctx.Args()
	wrongArgs := func() {
		utils.Fatalf(`Usage: geth makedag <block number> <outputdir>`)
	}
	switch {
	case len(args) == 2:
		blockNum, err := strconv.ParseUint(args[0], 0, 64)
		dir := args[1]
		if err != nil {
			wrongArgs()
		} else {
			dir = filepath.Clean(dir)
			// seems to require a trailing slash
			if !strings.HasSuffix(dir, "/") {
				dir = dir + "/"
			}
			_, err = ioutil.ReadDir(dir)
			if err != nil {
				utils.Fatalf("Can't find dir")
			}
			fmt.Println("making DAG, this could take awhile...")
			ethash.MakeDAG(blockNum, dir)
		}
	default:
		wrongArgs()
	}
}

func gpuinfo(ctx *cli.Context) {
	eth.PrintOpenCLDevices()
}

func gpubench(ctx *cli.Context) {
	args := ctx.Args()
	wrongArgs := func() {
		utils.Fatalf(`Usage: geth gpubench <gpu number>`)
	}
	switch {
	case len(args) == 1:
		n, err := strconv.ParseUint(args[0], 0, 64)
		if err != nil {
			wrongArgs()
		}
		eth.GPUBench(n)
	case len(args) == 0:
		eth.GPUBench(0)
	default:
		wrongArgs()
	}
}

func version(c *cli.Context) {
	fmt.Println(ClientIdentifier)
	fmt.Println("Version:", Version)
	if gitCommit != "" {
		fmt.Println("Git Commit:", gitCommit)
	}
	fmt.Println("Protocol Versions:", eth.ProtocolVersions)
	fmt.Println("Network Id:", c.GlobalInt(utils.NetworkIdFlag.Name))
	fmt.Println("Go Version:", runtime.Version())
	fmt.Println("OS:", runtime.GOOS)
	fmt.Printf("GOPATH=%s\n", os.Getenv("GOPATH"))
	fmt.Printf("GOROOT=%s\n", runtime.GOROOT())
}<|MERGE_RESOLUTION|>--- conflicted
+++ resolved
@@ -48,15 +48,9 @@
 
 const (
 	ClientIdentifier = "Geth"
-<<<<<<< HEAD
-	Version          = "1.2.1"
-	VersionMajor     = 1
-	VersionMinor     = 2
-=======
 	Version          = "1.3.1"
 	VersionMajor     = 1
 	VersionMinor     = 3
->>>>>>> f75becc2
 	VersionPatch     = 1
 )
 
