// Copyright 2014 The go-ethereum Authors
// This file is part of the go-ethereum library.
//
// The go-ethereum library is free software: you can redistribute it and/or modify
// it under the terms of the GNU Lesser General Public License as published by
// the Free Software Foundation, either version 3 of the License, or
// (at your option) any later version.
//
// The go-ethereum library is distributed in the hope that it will be useful,
// but WITHOUT ANY WARRANTY; without even the implied warranty of
// MERCHANTABILITY or FITNESS FOR A PARTICULAR PURPOSE. See the
// GNU Lesser General Public License for more details.
//
// You should have received a copy of the GNU Lesser General Public License
// along with the go-ethereum library. If not, see <http://www.gnu.org/licenses/>.

package vm

import (
	"crypto/sha256"
	"encoding/binary"
	"errors"
	"fmt"
	"math/big"

	"github.com/consensys/gnark-crypto/ecc"
	bls12381 "github.com/consensys/gnark-crypto/ecc/bls12-381"
	"github.com/consensys/gnark-crypto/ecc/bls12-381/fp"
	"github.com/consensys/gnark-crypto/ecc/bls12-381/fr"
	"github.com/ethereum/go-ethereum/common"
	"github.com/ethereum/go-ethereum/common/math"
	"github.com/ethereum/go-ethereum/core/tracing"
	"github.com/ethereum/go-ethereum/crypto"
	"github.com/ethereum/go-ethereum/crypto/blake2b"
	"github.com/ethereum/go-ethereum/crypto/bn256"
	"github.com/ethereum/go-ethereum/crypto/kzg4844"
	"github.com/ethereum/go-ethereum/crypto/secp256r1"
	"github.com/ethereum/go-ethereum/params"
	"golang.org/x/crypto/ripemd160"
)

// PrecompiledContract is the basic interface for native Go contracts. The implementation
// requires a deterministic gas count based on the input size of the Run method of the
// contract.
type PrecompiledContract interface {
	RequiredGas(input []byte) uint64  // RequiredPrice calculates the contract gas use
	Run(input []byte) ([]byte, error) // Run runs the precompiled contract
}

// PrecompiledContractsHomestead contains the default set of pre-compiled Ethereum
// contracts used in the Frontier and Homestead releases.
var PrecompiledContractsHomestead = map[common.Address]PrecompiledContract{
	common.BytesToAddress([]byte{0x1}): &ecrecover{},
	common.BytesToAddress([]byte{0x2}): &sha256hash{},
	common.BytesToAddress([]byte{0x3}): &ripemd160hash{},
	common.BytesToAddress([]byte{0x4}): &dataCopy{},
}

// PrecompiledContractsByzantium contains the default set of pre-compiled Ethereum
// contracts used in the Byzantium release.
var PrecompiledContractsByzantium = map[common.Address]PrecompiledContract{
	common.BytesToAddress([]byte{0x1}): &ecrecover{},
	common.BytesToAddress([]byte{0x2}): &sha256hash{},
	common.BytesToAddress([]byte{0x3}): &ripemd160hash{},
	common.BytesToAddress([]byte{0x4}): &dataCopy{},
	common.BytesToAddress([]byte{0x5}): &bigModExp{eip2565: false},
	common.BytesToAddress([]byte{0x6}): &bn256AddByzantium{},
	common.BytesToAddress([]byte{0x7}): &bn256ScalarMulByzantium{},
	common.BytesToAddress([]byte{0x8}): &bn256PairingByzantium{},
}

// PrecompiledContractsIstanbul contains the default set of pre-compiled Ethereum
// contracts used in the Istanbul release.
var PrecompiledContractsIstanbul = map[common.Address]PrecompiledContract{
	common.BytesToAddress([]byte{0x1}): &ecrecover{},
	common.BytesToAddress([]byte{0x2}): &sha256hash{},
	common.BytesToAddress([]byte{0x3}): &ripemd160hash{},
	common.BytesToAddress([]byte{0x4}): &dataCopy{},
	common.BytesToAddress([]byte{0x5}): &bigModExp{eip2565: false},
	common.BytesToAddress([]byte{0x6}): &bn256AddIstanbul{},
	common.BytesToAddress([]byte{0x7}): &bn256ScalarMulIstanbul{},
	common.BytesToAddress([]byte{0x8}): &bn256PairingIstanbul{},
	common.BytesToAddress([]byte{0x9}): &blake2F{},
}

// PrecompiledContractsBerlin contains the default set of pre-compiled Ethereum
// contracts used in the Berlin release.
var PrecompiledContractsBerlin = map[common.Address]PrecompiledContract{
	common.BytesToAddress([]byte{0x1}): &ecrecover{},
	common.BytesToAddress([]byte{0x2}): &sha256hash{},
	common.BytesToAddress([]byte{0x3}): &ripemd160hash{},
	common.BytesToAddress([]byte{0x4}): &dataCopy{},
	common.BytesToAddress([]byte{0x5}): &bigModExp{eip2565: true},
	common.BytesToAddress([]byte{0x6}): &bn256AddIstanbul{},
	common.BytesToAddress([]byte{0x7}): &bn256ScalarMulIstanbul{},
	common.BytesToAddress([]byte{0x8}): &bn256PairingIstanbul{},
	common.BytesToAddress([]byte{0x9}): &blake2F{},
}

// PrecompiledContractsCancun contains the default set of pre-compiled Ethereum
// contracts used in the Cancun release.
var PrecompiledContractsCancun = map[common.Address]PrecompiledContract{
	common.BytesToAddress([]byte{0x1}): &ecrecover{},
	common.BytesToAddress([]byte{0x2}): &sha256hash{},
	common.BytesToAddress([]byte{0x3}): &ripemd160hash{},
	common.BytesToAddress([]byte{0x4}): &dataCopy{},
	common.BytesToAddress([]byte{0x5}): &bigModExp{eip2565: true},
	common.BytesToAddress([]byte{0x6}): &bn256AddIstanbul{},
	common.BytesToAddress([]byte{0x7}): &bn256ScalarMulIstanbul{},
	common.BytesToAddress([]byte{0x8}): &bn256PairingIstanbul{},
	common.BytesToAddress([]byte{0x9}): &blake2F{},
	common.BytesToAddress([]byte{0xa}): &kzgPointEvaluation{},
}

// PrecompiledContractsPrague contains the set of pre-compiled Ethereum
// contracts used in the Prague release.
var PrecompiledContractsPrague = map[common.Address]PrecompiledContract{
	common.BytesToAddress([]byte{0x01}): &ecrecover{},
	common.BytesToAddress([]byte{0x02}): &sha256hash{},
	common.BytesToAddress([]byte{0x03}): &ripemd160hash{},
	common.BytesToAddress([]byte{0x04}): &dataCopy{},
	common.BytesToAddress([]byte{0x05}): &bigModExp{eip2565: true},
	common.BytesToAddress([]byte{0x06}): &bn256AddIstanbul{},
	common.BytesToAddress([]byte{0x07}): &bn256ScalarMulIstanbul{},
	common.BytesToAddress([]byte{0x08}): &bn256PairingIstanbul{},
	common.BytesToAddress([]byte{0x09}): &blake2F{},
	common.BytesToAddress([]byte{0x0a}): &kzgPointEvaluation{},
	common.BytesToAddress([]byte{0x0b}): &bls12381G1Add{},
	common.BytesToAddress([]byte{0x0c}): &bls12381G1Mul{},
	common.BytesToAddress([]byte{0x0d}): &bls12381G1MultiExp{},
	common.BytesToAddress([]byte{0x0e}): &bls12381G2Add{},
	common.BytesToAddress([]byte{0x0f}): &bls12381G2Mul{},
	common.BytesToAddress([]byte{0x10}): &bls12381G2MultiExp{},
	common.BytesToAddress([]byte{0x11}): &bls12381Pairing{},
	common.BytesToAddress([]byte{0x12}): &bls12381MapG1{},
	common.BytesToAddress([]byte{0x13}): &bls12381MapG2{},
}

<<<<<<< HEAD
// PrecompiledContractsP256Verify contains the precompiled Ethereum
// contract specified in EIP-7212. This is exported for testing purposes.
var PrecompiledContractsP256Verify = map[common.Address]PrecompiledContract{
	common.BytesToAddress([]byte{0x1, 0x00}): &p256Verify{},
}
=======
var PrecompiledContractsBLS = PrecompiledContractsPrague
>>>>>>> 87246f3c

var (
	PrecompiledAddressesPrague    []common.Address
	PrecompiledAddressesCancun    []common.Address
	PrecompiledAddressesBerlin    []common.Address
	PrecompiledAddressesIstanbul  []common.Address
	PrecompiledAddressesByzantium []common.Address
	PrecompiledAddressesHomestead []common.Address
)

func init() {
	for k := range PrecompiledContractsHomestead {
		PrecompiledAddressesHomestead = append(PrecompiledAddressesHomestead, k)
	}
	for k := range PrecompiledContractsByzantium {
		PrecompiledAddressesByzantium = append(PrecompiledAddressesByzantium, k)
	}
	for k := range PrecompiledContractsIstanbul {
		PrecompiledAddressesIstanbul = append(PrecompiledAddressesIstanbul, k)
	}
	for k := range PrecompiledContractsBerlin {
		PrecompiledAddressesBerlin = append(PrecompiledAddressesBerlin, k)
	}
	for k := range PrecompiledContractsCancun {
		PrecompiledAddressesCancun = append(PrecompiledAddressesCancun, k)
	}
	for k := range PrecompiledContractsPrague {
		PrecompiledAddressesPrague = append(PrecompiledAddressesPrague, k)
	}
}

// ActivePrecompiles returns the precompiles enabled with the current configuration.
func activePrecompiles(rules params.Rules) []common.Address {
	switch {
	case rules.IsPrague:
		return PrecompiledAddressesPrague
	case rules.IsCancun:
		return PrecompiledAddressesCancun
	case rules.IsBerlin:
		return PrecompiledAddressesBerlin
	case rules.IsIstanbul:
		return PrecompiledAddressesIstanbul
	case rules.IsByzantium:
		return PrecompiledAddressesByzantium
	default:
		return PrecompiledAddressesHomestead
	}
}

// RunPrecompiledContract runs and evaluates the output of a precompiled contract.
// It returns
// - the returned bytes,
// - the _remaining_ gas,
// - any error that occurred
<<<<<<< HEAD
func (args *evmCallArgs) RunPrecompiledContract(p PrecompiledContract, input []byte, suppliedGas uint64) (ret []byte, remainingGas uint64, err error) {
=======
func RunPrecompiledContract(p PrecompiledContract, input []byte, suppliedGas uint64, logger *tracing.Hooks) (ret []byte, remainingGas uint64, err error) {
>>>>>>> 87246f3c
	gasCost := p.RequiredGas(input)
	if suppliedGas < gasCost {
		return nil, 0, ErrOutOfGas
	}
	if logger != nil && logger.OnGasChange != nil {
		logger.OnGasChange(suppliedGas, suppliedGas-gasCost, tracing.GasChangeCallPrecompiledContract)
	}
	suppliedGas -= gasCost
	args.gasRemaining = suppliedGas
	output, err := args.run(p, input)
	return output, args.gasRemaining, err
}

// ecrecover implemented as a native contract.
type ecrecover struct{}

func (c *ecrecover) RequiredGas(input []byte) uint64 {
	return params.EcrecoverGas
}

func (c *ecrecover) Run(input []byte) ([]byte, error) {
	const ecRecoverInputLength = 128

	input = common.RightPadBytes(input, ecRecoverInputLength)
	// "input" is (hash, v, r, s), each 32 bytes
	// but for ecrecover we want (r, s, v)

	r := new(big.Int).SetBytes(input[64:96])
	s := new(big.Int).SetBytes(input[96:128])
	v := input[63] - 27

	// tighter sig s values input homestead only apply to tx sigs
	if !allZero(input[32:63]) || !crypto.ValidateSignatureValues(v, r, s, false) {
		return nil, nil
	}
	// We must make sure not to modify the 'input', so placing the 'v' along with
	// the signature needs to be done on a new allocation
	sig := make([]byte, 65)
	copy(sig, input[64:128])
	sig[64] = v
	// v needs to be at the end for libsecp256k1
	pubKey, err := crypto.Ecrecover(input[:32], sig)
	// make sure the public key is a valid one
	if err != nil {
		return nil, nil
	}

	// the first byte of pubkey is bitcoin heritage
	return common.LeftPadBytes(crypto.Keccak256(pubKey[1:])[12:], 32), nil
}

// SHA256 implemented as a native contract.
type sha256hash struct{}

// RequiredGas returns the gas required to execute the pre-compiled contract.
//
// This method does not require any overflow checking as the input size gas costs
// required for anything significant is so high it's impossible to pay for.
func (c *sha256hash) RequiredGas(input []byte) uint64 {
	return uint64(len(input)+31)/32*params.Sha256PerWordGas + params.Sha256BaseGas
}
func (c *sha256hash) Run(input []byte) ([]byte, error) {
	h := sha256.Sum256(input)
	return h[:], nil
}

// RIPEMD160 implemented as a native contract.
type ripemd160hash struct{}

// RequiredGas returns the gas required to execute the pre-compiled contract.
//
// This method does not require any overflow checking as the input size gas costs
// required for anything significant is so high it's impossible to pay for.
func (c *ripemd160hash) RequiredGas(input []byte) uint64 {
	return uint64(len(input)+31)/32*params.Ripemd160PerWordGas + params.Ripemd160BaseGas
}
func (c *ripemd160hash) Run(input []byte) ([]byte, error) {
	ripemd := ripemd160.New()
	ripemd.Write(input)
	return common.LeftPadBytes(ripemd.Sum(nil), 32), nil
}

// data copy implemented as a native contract.
type dataCopy struct{}

// RequiredGas returns the gas required to execute the pre-compiled contract.
//
// This method does not require any overflow checking as the input size gas costs
// required for anything significant is so high it's impossible to pay for.
func (c *dataCopy) RequiredGas(input []byte) uint64 {
	return uint64(len(input)+31)/32*params.IdentityPerWordGas + params.IdentityBaseGas
}
func (c *dataCopy) Run(in []byte) ([]byte, error) {
	return common.CopyBytes(in), nil
}

// bigModExp implements a native big integer exponential modular operation.
type bigModExp struct {
	eip2565 bool
}

var (
	big1      = big.NewInt(1)
	big3      = big.NewInt(3)
	big4      = big.NewInt(4)
	big7      = big.NewInt(7)
	big8      = big.NewInt(8)
	big16     = big.NewInt(16)
	big20     = big.NewInt(20)
	big32     = big.NewInt(32)
	big64     = big.NewInt(64)
	big96     = big.NewInt(96)
	big480    = big.NewInt(480)
	big1024   = big.NewInt(1024)
	big3072   = big.NewInt(3072)
	big199680 = big.NewInt(199680)
)

// modexpMultComplexity implements bigModexp multComplexity formula, as defined in EIP-198
//
//	def mult_complexity(x):
//		if x <= 64: return x ** 2
//		elif x <= 1024: return x ** 2 // 4 + 96 * x - 3072
//		else: return x ** 2 // 16 + 480 * x - 199680
//
// where is x is max(length_of_MODULUS, length_of_BASE)
func modexpMultComplexity(x *big.Int) *big.Int {
	switch {
	case x.Cmp(big64) <= 0:
		x.Mul(x, x) // x ** 2
	case x.Cmp(big1024) <= 0:
		// (x ** 2 // 4 ) + ( 96 * x - 3072)
		x = new(big.Int).Add(
			new(big.Int).Div(new(big.Int).Mul(x, x), big4),
			new(big.Int).Sub(new(big.Int).Mul(big96, x), big3072),
		)
	default:
		// (x ** 2 // 16) + (480 * x - 199680)
		x = new(big.Int).Add(
			new(big.Int).Div(new(big.Int).Mul(x, x), big16),
			new(big.Int).Sub(new(big.Int).Mul(big480, x), big199680),
		)
	}
	return x
}

// RequiredGas returns the gas required to execute the pre-compiled contract.
func (c *bigModExp) RequiredGas(input []byte) uint64 {
	var (
		baseLen = new(big.Int).SetBytes(getData(input, 0, 32))
		expLen  = new(big.Int).SetBytes(getData(input, 32, 32))
		modLen  = new(big.Int).SetBytes(getData(input, 64, 32))
	)
	if len(input) > 96 {
		input = input[96:]
	} else {
		input = input[:0]
	}
	// Retrieve the head 32 bytes of exp for the adjusted exponent length
	var expHead *big.Int
	if big.NewInt(int64(len(input))).Cmp(baseLen) <= 0 {
		expHead = new(big.Int)
	} else {
		if expLen.Cmp(big32) > 0 {
			expHead = new(big.Int).SetBytes(getData(input, baseLen.Uint64(), 32))
		} else {
			expHead = new(big.Int).SetBytes(getData(input, baseLen.Uint64(), expLen.Uint64()))
		}
	}
	// Calculate the adjusted exponent length
	var msb int
	if bitlen := expHead.BitLen(); bitlen > 0 {
		msb = bitlen - 1
	}
	adjExpLen := new(big.Int)
	if expLen.Cmp(big32) > 0 {
		adjExpLen.Sub(expLen, big32)
		adjExpLen.Mul(big8, adjExpLen)
	}
	adjExpLen.Add(adjExpLen, big.NewInt(int64(msb)))
	// Calculate the gas cost of the operation
	gas := new(big.Int).Set(math.BigMax(modLen, baseLen))
	if c.eip2565 {
		// EIP-2565 has three changes
		// 1. Different multComplexity (inlined here)
		// in EIP-2565 (https://eips.ethereum.org/EIPS/eip-2565):
		//
		// def mult_complexity(x):
		//    ceiling(x/8)^2
		//
		//where is x is max(length_of_MODULUS, length_of_BASE)
		gas = gas.Add(gas, big7)
		gas = gas.Div(gas, big8)
		gas.Mul(gas, gas)

		gas.Mul(gas, math.BigMax(adjExpLen, big1))
		// 2. Different divisor (`GQUADDIVISOR`) (3)
		gas.Div(gas, big3)
		if gas.BitLen() > 64 {
			return math.MaxUint64
		}
		// 3. Minimum price of 200 gas
		if gas.Uint64() < 200 {
			return 200
		}
		return gas.Uint64()
	}
	gas = modexpMultComplexity(gas)
	gas.Mul(gas, math.BigMax(adjExpLen, big1))
	gas.Div(gas, big20)

	if gas.BitLen() > 64 {
		return math.MaxUint64
	}
	return gas.Uint64()
}

func (c *bigModExp) Run(input []byte) ([]byte, error) {
	var (
		baseLen = new(big.Int).SetBytes(getData(input, 0, 32)).Uint64()
		expLen  = new(big.Int).SetBytes(getData(input, 32, 32)).Uint64()
		modLen  = new(big.Int).SetBytes(getData(input, 64, 32)).Uint64()
	)
	if len(input) > 96 {
		input = input[96:]
	} else {
		input = input[:0]
	}
	// Handle a special case when both the base and mod length is zero
	if baseLen == 0 && modLen == 0 {
		return []byte{}, nil
	}
	// Retrieve the operands and execute the exponentiation
	var (
		base = new(big.Int).SetBytes(getData(input, 0, baseLen))
		exp  = new(big.Int).SetBytes(getData(input, baseLen, expLen))
		mod  = new(big.Int).SetBytes(getData(input, baseLen+expLen, modLen))
		v    []byte
	)
	switch {
	case mod.BitLen() == 0:
		// Modulo 0 is undefined, return zero
		return common.LeftPadBytes([]byte{}, int(modLen)), nil
	case base.BitLen() == 1: // a bit length of 1 means it's 1 (or -1).
		//If base == 1, then we can just return base % mod (if mod >= 1, which it is)
		v = base.Mod(base, mod).Bytes()
	default:
		v = base.Exp(base, exp, mod).Bytes()
	}
	return common.LeftPadBytes(v, int(modLen)), nil
}

// newCurvePoint unmarshals a binary blob into a bn256 elliptic curve point,
// returning it, or an error if the point is invalid.
func newCurvePoint(blob []byte) (*bn256.G1, error) {
	p := new(bn256.G1)
	if _, err := p.Unmarshal(blob); err != nil {
		return nil, err
	}
	return p, nil
}

// newTwistPoint unmarshals a binary blob into a bn256 elliptic curve point,
// returning it, or an error if the point is invalid.
func newTwistPoint(blob []byte) (*bn256.G2, error) {
	p := new(bn256.G2)
	if _, err := p.Unmarshal(blob); err != nil {
		return nil, err
	}
	return p, nil
}

// runBn256Add implements the Bn256Add precompile, referenced by both
// Byzantium and Istanbul operations.
func runBn256Add(input []byte) ([]byte, error) {
	x, err := newCurvePoint(getData(input, 0, 64))
	if err != nil {
		return nil, err
	}
	y, err := newCurvePoint(getData(input, 64, 64))
	if err != nil {
		return nil, err
	}
	res := new(bn256.G1)
	res.Add(x, y)
	return res.Marshal(), nil
}

// bn256AddIstanbul implements a native elliptic curve point addition conforming to
// Istanbul consensus rules.
type bn256AddIstanbul struct{}

// RequiredGas returns the gas required to execute the pre-compiled contract.
func (c *bn256AddIstanbul) RequiredGas(input []byte) uint64 {
	return params.Bn256AddGasIstanbul
}

func (c *bn256AddIstanbul) Run(input []byte) ([]byte, error) {
	return runBn256Add(input)
}

// bn256AddByzantium implements a native elliptic curve point addition
// conforming to Byzantium consensus rules.
type bn256AddByzantium struct{}

// RequiredGas returns the gas required to execute the pre-compiled contract.
func (c *bn256AddByzantium) RequiredGas(input []byte) uint64 {
	return params.Bn256AddGasByzantium
}

func (c *bn256AddByzantium) Run(input []byte) ([]byte, error) {
	return runBn256Add(input)
}

// runBn256ScalarMul implements the Bn256ScalarMul precompile, referenced by
// both Byzantium and Istanbul operations.
func runBn256ScalarMul(input []byte) ([]byte, error) {
	p, err := newCurvePoint(getData(input, 0, 64))
	if err != nil {
		return nil, err
	}
	res := new(bn256.G1)
	res.ScalarMult(p, new(big.Int).SetBytes(getData(input, 64, 32)))
	return res.Marshal(), nil
}

// bn256ScalarMulIstanbul implements a native elliptic curve scalar
// multiplication conforming to Istanbul consensus rules.
type bn256ScalarMulIstanbul struct{}

// RequiredGas returns the gas required to execute the pre-compiled contract.
func (c *bn256ScalarMulIstanbul) RequiredGas(input []byte) uint64 {
	return params.Bn256ScalarMulGasIstanbul
}

func (c *bn256ScalarMulIstanbul) Run(input []byte) ([]byte, error) {
	return runBn256ScalarMul(input)
}

// bn256ScalarMulByzantium implements a native elliptic curve scalar
// multiplication conforming to Byzantium consensus rules.
type bn256ScalarMulByzantium struct{}

// RequiredGas returns the gas required to execute the pre-compiled contract.
func (c *bn256ScalarMulByzantium) RequiredGas(input []byte) uint64 {
	return params.Bn256ScalarMulGasByzantium
}

func (c *bn256ScalarMulByzantium) Run(input []byte) ([]byte, error) {
	return runBn256ScalarMul(input)
}

var (
	// true32Byte is returned if the bn256 pairing check succeeds.
	true32Byte = []byte{0, 0, 0, 0, 0, 0, 0, 0, 0, 0, 0, 0, 0, 0, 0, 0, 0, 0, 0, 0, 0, 0, 0, 0, 0, 0, 0, 0, 0, 0, 0, 1}

	// false32Byte is returned if the bn256 pairing check fails.
	false32Byte = make([]byte, 32)

	// errBadPairingInput is returned if the bn256 pairing input is invalid.
	errBadPairingInput = errors.New("bad elliptic curve pairing size")
)

// runBn256Pairing implements the Bn256Pairing precompile, referenced by both
// Byzantium and Istanbul operations.
func runBn256Pairing(input []byte) ([]byte, error) {
	// Handle some corner cases cheaply
	if len(input)%192 > 0 {
		return nil, errBadPairingInput
	}
	// Convert the input into a set of coordinates
	var (
		cs []*bn256.G1
		ts []*bn256.G2
	)
	for i := 0; i < len(input); i += 192 {
		c, err := newCurvePoint(input[i : i+64])
		if err != nil {
			return nil, err
		}
		t, err := newTwistPoint(input[i+64 : i+192])
		if err != nil {
			return nil, err
		}
		cs = append(cs, c)
		ts = append(ts, t)
	}
	// Execute the pairing checks and return the results
	if bn256.PairingCheck(cs, ts) {
		return true32Byte, nil
	}
	return false32Byte, nil
}

// bn256PairingIstanbul implements a pairing pre-compile for the bn256 curve
// conforming to Istanbul consensus rules.
type bn256PairingIstanbul struct{}

// RequiredGas returns the gas required to execute the pre-compiled contract.
func (c *bn256PairingIstanbul) RequiredGas(input []byte) uint64 {
	return params.Bn256PairingBaseGasIstanbul + uint64(len(input)/192)*params.Bn256PairingPerPointGasIstanbul
}

func (c *bn256PairingIstanbul) Run(input []byte) ([]byte, error) {
	return runBn256Pairing(input)
}

// bn256PairingByzantium implements a pairing pre-compile for the bn256 curve
// conforming to Byzantium consensus rules.
type bn256PairingByzantium struct{}

// RequiredGas returns the gas required to execute the pre-compiled contract.
func (c *bn256PairingByzantium) RequiredGas(input []byte) uint64 {
	return params.Bn256PairingBaseGasByzantium + uint64(len(input)/192)*params.Bn256PairingPerPointGasByzantium
}

func (c *bn256PairingByzantium) Run(input []byte) ([]byte, error) {
	return runBn256Pairing(input)
}

type blake2F struct{}

func (c *blake2F) RequiredGas(input []byte) uint64 {
	// If the input is malformed, we can't calculate the gas, return 0 and let the
	// actual call choke and fault.
	if len(input) != blake2FInputLength {
		return 0
	}
	return uint64(binary.BigEndian.Uint32(input[0:4]))
}

const (
	blake2FInputLength        = 213
	blake2FFinalBlockBytes    = byte(1)
	blake2FNonFinalBlockBytes = byte(0)
)

var (
	errBlake2FInvalidInputLength = errors.New("invalid input length")
	errBlake2FInvalidFinalFlag   = errors.New("invalid final flag")
)

func (c *blake2F) Run(input []byte) ([]byte, error) {
	// Make sure the input is valid (correct length and final flag)
	if len(input) != blake2FInputLength {
		return nil, errBlake2FInvalidInputLength
	}
	if input[212] != blake2FNonFinalBlockBytes && input[212] != blake2FFinalBlockBytes {
		return nil, errBlake2FInvalidFinalFlag
	}
	// Parse the input into the Blake2b call parameters
	var (
		rounds = binary.BigEndian.Uint32(input[0:4])
		final  = input[212] == blake2FFinalBlockBytes

		h [8]uint64
		m [16]uint64
		t [2]uint64
	)
	for i := 0; i < 8; i++ {
		offset := 4 + i*8
		h[i] = binary.LittleEndian.Uint64(input[offset : offset+8])
	}
	for i := 0; i < 16; i++ {
		offset := 68 + i*8
		m[i] = binary.LittleEndian.Uint64(input[offset : offset+8])
	}
	t[0] = binary.LittleEndian.Uint64(input[196:204])
	t[1] = binary.LittleEndian.Uint64(input[204:212])

	// Execute the compression function, extract and return the result
	blake2b.F(&h, m, t, final, rounds)

	output := make([]byte, 64)
	for i := 0; i < 8; i++ {
		offset := i * 8
		binary.LittleEndian.PutUint64(output[offset:offset+8], h[i])
	}
	return output, nil
}

var (
	errBLS12381InvalidInputLength          = errors.New("invalid input length")
	errBLS12381InvalidFieldElementTopBytes = errors.New("invalid field element top bytes")
	errBLS12381G1PointSubgroup             = errors.New("g1 point is not on correct subgroup")
	errBLS12381G2PointSubgroup             = errors.New("g2 point is not on correct subgroup")
)

// bls12381G1Add implements EIP-2537 G1Add precompile.
type bls12381G1Add struct{}

// RequiredGas returns the gas required to execute the pre-compiled contract.
func (c *bls12381G1Add) RequiredGas(input []byte) uint64 {
	return params.Bls12381G1AddGas
}

func (c *bls12381G1Add) Run(input []byte) ([]byte, error) {
	// Implements EIP-2537 G1Add precompile.
	// > G1 addition call expects `256` bytes as an input that is interpreted as byte concatenation of two G1 points (`128` bytes each).
	// > Output is an encoding of addition operation result - single G1 point (`128` bytes).
	if len(input) != 256 {
		return nil, errBLS12381InvalidInputLength
	}
	var err error
	var p0, p1 *bls12381.G1Affine

	// Decode G1 point p_0
	if p0, err = decodePointG1(input[:128]); err != nil {
		return nil, err
	}
	// Decode G1 point p_1
	if p1, err = decodePointG1(input[128:]); err != nil {
		return nil, err
	}

	// Compute r = p_0 + p_1
	p0.Add(p0, p1)

	// Encode the G1 point result into 128 bytes
	return encodePointG1(p0), nil
}

// bls12381G1Mul implements EIP-2537 G1Mul precompile.
type bls12381G1Mul struct{}

// RequiredGas returns the gas required to execute the pre-compiled contract.
func (c *bls12381G1Mul) RequiredGas(input []byte) uint64 {
	return params.Bls12381G1MulGas
}

func (c *bls12381G1Mul) Run(input []byte) ([]byte, error) {
	// Implements EIP-2537 G1Mul precompile.
	// > G1 multiplication call expects `160` bytes as an input that is interpreted as byte concatenation of encoding of G1 point (`128` bytes) and encoding of a scalar value (`32` bytes).
	// > Output is an encoding of multiplication operation result - single G1 point (`128` bytes).
	if len(input) != 160 {
		return nil, errBLS12381InvalidInputLength
	}
	var err error
	var p0 *bls12381.G1Affine

	// Decode G1 point
	if p0, err = decodePointG1(input[:128]); err != nil {
		return nil, err
	}
	// Decode scalar value
	e := new(big.Int).SetBytes(input[128:])

	// Compute r = e * p_0
	r := new(bls12381.G1Affine)
	r.ScalarMultiplication(p0, e)

	// Encode the G1 point into 128 bytes
	return encodePointG1(r), nil
}

// bls12381G1MultiExp implements EIP-2537 G1MultiExp precompile.
type bls12381G1MultiExp struct{}

// RequiredGas returns the gas required to execute the pre-compiled contract.
func (c *bls12381G1MultiExp) RequiredGas(input []byte) uint64 {
	// Calculate G1 point, scalar value pair length
	k := len(input) / 160
	if k == 0 {
		// Return 0 gas for small input length
		return 0
	}
	// Lookup discount value for G1 point, scalar value pair length
	var discount uint64
	if dLen := len(params.Bls12381MultiExpDiscountTable); k < dLen {
		discount = params.Bls12381MultiExpDiscountTable[k-1]
	} else {
		discount = params.Bls12381MultiExpDiscountTable[dLen-1]
	}
	// Calculate gas and return the result
	return (uint64(k) * params.Bls12381G1MulGas * discount) / 1000
}

func (c *bls12381G1MultiExp) Run(input []byte) ([]byte, error) {
	// Implements EIP-2537 G1MultiExp precompile.
	// G1 multiplication call expects `160*k` bytes as an input that is interpreted as byte concatenation of `k` slices each of them being a byte concatenation of encoding of G1 point (`128` bytes) and encoding of a scalar value (`32` bytes).
	// Output is an encoding of multiexponentiation operation result - single G1 point (`128` bytes).
	k := len(input) / 160
	if len(input) == 0 || len(input)%160 != 0 {
		return nil, errBLS12381InvalidInputLength
	}
	points := make([]bls12381.G1Affine, k)
	scalars := make([]fr.Element, k)

	// Decode point scalar pairs
	for i := 0; i < k; i++ {
		off := 160 * i
		t0, t1, t2 := off, off+128, off+160
		// Decode G1 point
		p, err := decodePointG1(input[t0:t1])
		if err != nil {
			return nil, err
		}
		points[i] = *p
		// Decode scalar value
		scalars[i] = *new(fr.Element).SetBytes(input[t1:t2])
	}

	// Compute r = e_0 * p_0 + e_1 * p_1 + ... + e_(k-1) * p_(k-1)
	r := new(bls12381.G1Affine)
	r.MultiExp(points, scalars, ecc.MultiExpConfig{})

	// Encode the G1 point to 128 bytes
	return encodePointG1(r), nil
}

// bls12381G2Add implements EIP-2537 G2Add precompile.
type bls12381G2Add struct{}

// RequiredGas returns the gas required to execute the pre-compiled contract.
func (c *bls12381G2Add) RequiredGas(input []byte) uint64 {
	return params.Bls12381G2AddGas
}

func (c *bls12381G2Add) Run(input []byte) ([]byte, error) {
	// Implements EIP-2537 G2Add precompile.
	// > G2 addition call expects `512` bytes as an input that is interpreted as byte concatenation of two G2 points (`256` bytes each).
	// > Output is an encoding of addition operation result - single G2 point (`256` bytes).
	if len(input) != 512 {
		return nil, errBLS12381InvalidInputLength
	}
	var err error
	var p0, p1 *bls12381.G2Affine

	// Decode G2 point p_0
	if p0, err = decodePointG2(input[:256]); err != nil {
		return nil, err
	}
	// Decode G2 point p_1
	if p1, err = decodePointG2(input[256:]); err != nil {
		return nil, err
	}

	// Compute r = p_0 + p_1
	r := new(bls12381.G2Affine)
	r.Add(p0, p1)

	// Encode the G2 point into 256 bytes
	return encodePointG2(r), nil
}

// bls12381G2Mul implements EIP-2537 G2Mul precompile.
type bls12381G2Mul struct{}

// RequiredGas returns the gas required to execute the pre-compiled contract.
func (c *bls12381G2Mul) RequiredGas(input []byte) uint64 {
	return params.Bls12381G2MulGas
}

func (c *bls12381G2Mul) Run(input []byte) ([]byte, error) {
	// Implements EIP-2537 G2MUL precompile logic.
	// > G2 multiplication call expects `288` bytes as an input that is interpreted as byte concatenation of encoding of G2 point (`256` bytes) and encoding of a scalar value (`32` bytes).
	// > Output is an encoding of multiplication operation result - single G2 point (`256` bytes).
	if len(input) != 288 {
		return nil, errBLS12381InvalidInputLength
	}
	var err error
	var p0 *bls12381.G2Affine

	// Decode G2 point
	if p0, err = decodePointG2(input[:256]); err != nil {
		return nil, err
	}
	// Decode scalar value
	e := new(big.Int).SetBytes(input[256:])

	// Compute r = e * p_0
	r := new(bls12381.G2Affine)
	r.ScalarMultiplication(p0, e)

	// Encode the G2 point into 256 bytes
	return encodePointG2(r), nil
}

// bls12381G2MultiExp implements EIP-2537 G2MultiExp precompile.
type bls12381G2MultiExp struct{}

// RequiredGas returns the gas required to execute the pre-compiled contract.
func (c *bls12381G2MultiExp) RequiredGas(input []byte) uint64 {
	// Calculate G2 point, scalar value pair length
	k := len(input) / 288
	if k == 0 {
		// Return 0 gas for small input length
		return 0
	}
	// Lookup discount value for G2 point, scalar value pair length
	var discount uint64
	if dLen := len(params.Bls12381MultiExpDiscountTable); k < dLen {
		discount = params.Bls12381MultiExpDiscountTable[k-1]
	} else {
		discount = params.Bls12381MultiExpDiscountTable[dLen-1]
	}
	// Calculate gas and return the result
	return (uint64(k) * params.Bls12381G2MulGas * discount) / 1000
}

func (c *bls12381G2MultiExp) Run(input []byte) ([]byte, error) {
	// Implements EIP-2537 G2MultiExp precompile logic
	// > G2 multiplication call expects `288*k` bytes as an input that is interpreted as byte concatenation of `k` slices each of them being a byte concatenation of encoding of G2 point (`256` bytes) and encoding of a scalar value (`32` bytes).
	// > Output is an encoding of multiexponentiation operation result - single G2 point (`256` bytes).
	k := len(input) / 288
	if len(input) == 0 || len(input)%288 != 0 {
		return nil, errBLS12381InvalidInputLength
	}
	points := make([]bls12381.G2Affine, k)
	scalars := make([]fr.Element, k)

	// Decode point scalar pairs
	for i := 0; i < k; i++ {
		off := 288 * i
		t0, t1, t2 := off, off+256, off+288
		// Decode G2 point
		p, err := decodePointG2(input[t0:t1])
		if err != nil {
			return nil, err
		}
		points[i] = *p
		// Decode scalar value
		scalars[i] = *new(fr.Element).SetBytes(input[t1:t2])
	}

	// Compute r = e_0 * p_0 + e_1 * p_1 + ... + e_(k-1) * p_(k-1)
	r := new(bls12381.G2Affine)
	r.MultiExp(points, scalars, ecc.MultiExpConfig{})

	// Encode the G2 point to 256 bytes.
	return encodePointG2(r), nil
}

// bls12381Pairing implements EIP-2537 Pairing precompile.
type bls12381Pairing struct{}

// RequiredGas returns the gas required to execute the pre-compiled contract.
func (c *bls12381Pairing) RequiredGas(input []byte) uint64 {
	return params.Bls12381PairingBaseGas + uint64(len(input)/384)*params.Bls12381PairingPerPairGas
}

func (c *bls12381Pairing) Run(input []byte) ([]byte, error) {
	// Implements EIP-2537 Pairing precompile logic.
	// > Pairing call expects `384*k` bytes as an inputs that is interpreted as byte concatenation of `k` slices. Each slice has the following structure:
	// > - `128` bytes of G1 point encoding
	// > - `256` bytes of G2 point encoding
	// > Output is a `32` bytes where last single byte is `0x01` if pairing result is equal to multiplicative identity in a pairing target field and `0x00` otherwise
	// > (which is equivalent of Big Endian encoding of Solidity values `uint256(1)` and `uin256(0)` respectively).
	k := len(input) / 384
	if len(input) == 0 || len(input)%384 != 0 {
		return nil, errBLS12381InvalidInputLength
	}

	var (
		p []bls12381.G1Affine
		q []bls12381.G2Affine
	)

	// Decode pairs
	for i := 0; i < k; i++ {
		off := 384 * i
		t0, t1, t2 := off, off+128, off+384

		// Decode G1 point
		p1, err := decodePointG1(input[t0:t1])
		if err != nil {
			return nil, err
		}
		// Decode G2 point
		p2, err := decodePointG2(input[t1:t2])
		if err != nil {
			return nil, err
		}

		// 'point is on curve' check already done,
		// Here we need to apply subgroup checks.
		if !p1.IsInSubGroup() {
			return nil, errBLS12381G1PointSubgroup
		}
		if !p2.IsInSubGroup() {
			return nil, errBLS12381G2PointSubgroup
		}
		p = append(p, *p1)
		q = append(q, *p2)
	}
	// Prepare 32 byte output
	out := make([]byte, 32)

	// Compute pairing and set the result
	ok, err := bls12381.PairingCheck(p, q)
	if err == nil && ok {
		out[31] = 1
	}
	return out, nil
}

func decodePointG1(in []byte) (*bls12381.G1Affine, error) {
	if len(in) != 128 {
		return nil, errors.New("invalid g1 point length")
	}
	// decode x
	x, err := decodeBLS12381FieldElement(in[:64])
	if err != nil {
		return nil, err
	}
	// decode y
	y, err := decodeBLS12381FieldElement(in[64:])
	if err != nil {
		return nil, err
	}
	elem := bls12381.G1Affine{X: x, Y: y}
	if !elem.IsOnCurve() {
		return nil, errors.New("invalid point: not on curve")
	}

	return &elem, nil
}

// decodePointG2 given encoded (x, y) coordinates in 256 bytes returns a valid G2 Point.
func decodePointG2(in []byte) (*bls12381.G2Affine, error) {
	if len(in) != 256 {
		return nil, errors.New("invalid g2 point length")
	}
	x0, err := decodeBLS12381FieldElement(in[:64])
	if err != nil {
		return nil, err
	}
	x1, err := decodeBLS12381FieldElement(in[64:128])
	if err != nil {
		return nil, err
	}
	y0, err := decodeBLS12381FieldElement(in[128:192])
	if err != nil {
		return nil, err
	}
	y1, err := decodeBLS12381FieldElement(in[192:])
	if err != nil {
		return nil, err
	}

	p := bls12381.G2Affine{X: bls12381.E2{A0: x0, A1: x1}, Y: bls12381.E2{A0: y0, A1: y1}}
	if !p.IsOnCurve() {
		return nil, errors.New("invalid point: not on curve")
	}
	return &p, err
}

// decodeBLS12381FieldElement decodes BLS12-381 elliptic curve field element.
// Removes top 16 bytes of 64 byte input.
func decodeBLS12381FieldElement(in []byte) (fp.Element, error) {
	if len(in) != 64 {
		return fp.Element{}, errors.New("invalid field element length")
	}
	// check top bytes
	for i := 0; i < 16; i++ {
		if in[i] != byte(0x00) {
			return fp.Element{}, errBLS12381InvalidFieldElementTopBytes
		}
	}
	var res [48]byte
	copy(res[:], in[16:])

	return fp.BigEndian.Element(&res)
}

// encodePointG1 encodes a point into 128 bytes.
func encodePointG1(p *bls12381.G1Affine) []byte {
	out := make([]byte, 128)
	fp.BigEndian.PutElement((*[fp.Bytes]byte)(out[16:]), p.X)
	fp.BigEndian.PutElement((*[fp.Bytes]byte)(out[64+16:]), p.Y)
	return out
}

// encodePointG2 encodes a point into 256 bytes.
func encodePointG2(p *bls12381.G2Affine) []byte {
	out := make([]byte, 256)
	// encode x
	fp.BigEndian.PutElement((*[fp.Bytes]byte)(out[16:16+48]), p.X.A0)
	fp.BigEndian.PutElement((*[fp.Bytes]byte)(out[80:80+48]), p.X.A1)
	// encode y
	fp.BigEndian.PutElement((*[fp.Bytes]byte)(out[144:144+48]), p.Y.A0)
	fp.BigEndian.PutElement((*[fp.Bytes]byte)(out[208:208+48]), p.Y.A1)
	return out
}

// bls12381MapG1 implements EIP-2537 MapG1 precompile.
type bls12381MapG1 struct{}

// RequiredGas returns the gas required to execute the pre-compiled contract.
func (c *bls12381MapG1) RequiredGas(input []byte) uint64 {
	return params.Bls12381MapG1Gas
}

func (c *bls12381MapG1) Run(input []byte) ([]byte, error) {
	// Implements EIP-2537 Map_To_G1 precompile.
	// > Field-to-curve call expects an `64` bytes input that is interpreted as an element of the base field.
	// > Output of this call is `128` bytes and is G1 point following respective encoding rules.
	if len(input) != 64 {
		return nil, errBLS12381InvalidInputLength
	}

	// Decode input field element
	fe, err := decodeBLS12381FieldElement(input)
	if err != nil {
		return nil, err
	}

	// Compute mapping
	r := bls12381.MapToG1(fe)
	if err != nil {
		return nil, err
	}

	// Encode the G1 point to 128 bytes
	return encodePointG1(&r), nil
}

// bls12381MapG2 implements EIP-2537 MapG2 precompile.
type bls12381MapG2 struct{}

// RequiredGas returns the gas required to execute the pre-compiled contract.
func (c *bls12381MapG2) RequiredGas(input []byte) uint64 {
	return params.Bls12381MapG2Gas
}

func (c *bls12381MapG2) Run(input []byte) ([]byte, error) {
	// Implements EIP-2537 Map_FP2_TO_G2 precompile logic.
	// > Field-to-curve call expects an `128` bytes input that is interpreted as an element of the quadratic extension field.
	// > Output of this call is `256` bytes and is G2 point following respective encoding rules.
	if len(input) != 128 {
		return nil, errBLS12381InvalidInputLength
	}

	// Decode input field element
	c0, err := decodeBLS12381FieldElement(input[:64])
	if err != nil {
		return nil, err
	}
	c1, err := decodeBLS12381FieldElement(input[64:])
	if err != nil {
		return nil, err
	}

	// Compute mapping
	r := bls12381.MapToG2(bls12381.E2{A0: c0, A1: c1})
	if err != nil {
		return nil, err
	}

	// Encode the G2 point to 256 bytes
	return encodePointG2(&r), nil
}

// kzgPointEvaluation implements the EIP-4844 point evaluation precompile.
type kzgPointEvaluation struct{}

// RequiredGas estimates the gas required for running the point evaluation precompile.
func (b *kzgPointEvaluation) RequiredGas(input []byte) uint64 {
	return params.BlobTxPointEvaluationPrecompileGas
}

const (
	blobVerifyInputLength           = 192  // Max input length for the point evaluation precompile.
	blobCommitmentVersionKZG  uint8 = 0x01 // Version byte for the point evaluation precompile.
	blobPrecompileReturnValue       = "000000000000000000000000000000000000000000000000000000000000100073eda753299d7d483339d80809a1d80553bda402fffe5bfeffffffff00000001"
)

var (
	errBlobVerifyInvalidInputLength = errors.New("invalid input length")
	errBlobVerifyMismatchedVersion  = errors.New("mismatched versioned hash")
	errBlobVerifyKZGProof           = errors.New("error verifying kzg proof")
)

// Run executes the point evaluation precompile.
func (b *kzgPointEvaluation) Run(input []byte) ([]byte, error) {
	if len(input) != blobVerifyInputLength {
		return nil, errBlobVerifyInvalidInputLength
	}
	// versioned hash: first 32 bytes
	var versionedHash common.Hash
	copy(versionedHash[:], input[:])

	var (
		point kzg4844.Point
		claim kzg4844.Claim
	)
	// Evaluation point: next 32 bytes
	copy(point[:], input[32:])
	// Expected output: next 32 bytes
	copy(claim[:], input[64:])

	// input kzg point: next 48 bytes
	var commitment kzg4844.Commitment
	copy(commitment[:], input[96:])
	if kZGToVersionedHash(commitment) != versionedHash {
		return nil, errBlobVerifyMismatchedVersion
	}

	// Proof: next 48 bytes
	var proof kzg4844.Proof
	copy(proof[:], input[144:])

	if err := kzg4844.VerifyProof(commitment, point, claim, proof); err != nil {
		return nil, fmt.Errorf("%w: %v", errBlobVerifyKZGProof, err)
	}

	return common.Hex2Bytes(blobPrecompileReturnValue), nil
}

// kZGToVersionedHash implements kzg_to_versioned_hash from EIP-4844
func kZGToVersionedHash(kzg kzg4844.Commitment) common.Hash {
	h := sha256.Sum256(kzg[:])
	h[0] = blobCommitmentVersionKZG

	return h
}

// P256VERIFY (secp256r1 signature verification)
// implemented as a native contract
type p256Verify struct{}

// RequiredGas returns the gas required to execute the precompiled contract
func (c *p256Verify) RequiredGas(input []byte) uint64 {
	return params.P256VerifyGas
}

// Run executes the precompiled contract with given 160 bytes of param, returning the output and the used gas
func (c *p256Verify) Run(input []byte) ([]byte, error) {
	const p256VerifyInputLength = 160
	if len(input) != p256VerifyInputLength {
		return nil, nil
	}

	// Extract hash, r, s, x, y from the input.
	hash := input[0:32]
	r, s := new(big.Int).SetBytes(input[32:64]), new(big.Int).SetBytes(input[64:96])
	x, y := new(big.Int).SetBytes(input[96:128]), new(big.Int).SetBytes(input[128:160])

	// Verify the signature.
	if secp256r1.Verify(hash, r, s, x, y) {
		return true32Byte, nil
	}
	return nil, nil
}<|MERGE_RESOLUTION|>--- conflicted
+++ resolved
@@ -136,15 +136,13 @@
 	common.BytesToAddress([]byte{0x13}): &bls12381MapG2{},
 }
 
-<<<<<<< HEAD
 // PrecompiledContractsP256Verify contains the precompiled Ethereum
 // contract specified in EIP-7212. This is exported for testing purposes.
 var PrecompiledContractsP256Verify = map[common.Address]PrecompiledContract{
 	common.BytesToAddress([]byte{0x1, 0x00}): &p256Verify{},
 }
-=======
+
 var PrecompiledContractsBLS = PrecompiledContractsPrague
->>>>>>> 87246f3c
 
 var (
 	PrecompiledAddressesPrague    []common.Address
@@ -199,11 +197,7 @@
 // - the returned bytes,
 // - the _remaining_ gas,
 // - any error that occurred
-<<<<<<< HEAD
-func (args *evmCallArgs) RunPrecompiledContract(p PrecompiledContract, input []byte, suppliedGas uint64) (ret []byte, remainingGas uint64, err error) {
-=======
-func RunPrecompiledContract(p PrecompiledContract, input []byte, suppliedGas uint64, logger *tracing.Hooks) (ret []byte, remainingGas uint64, err error) {
->>>>>>> 87246f3c
+func (args *evmCallArgs) RunPrecompiledContract(p PrecompiledContract, input []byte, suppliedGas uint64, logger *tracing.Hooks) (ret []byte, remainingGas uint64, err error) {
 	gasCost := p.RequiredGas(input)
 	if suppliedGas < gasCost {
 		return nil, 0, ErrOutOfGas
