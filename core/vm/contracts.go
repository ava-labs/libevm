// Copyright 2014 The go-ethereum Authors
// This file is part of the go-ethereum library.
//
// The go-ethereum library is free software: you can redistribute it and/or modify
// it under the terms of the GNU Lesser General Public License as published by
// the Free Software Foundation, either version 3 of the License, or
// (at your option) any later version.
//
// The go-ethereum library is distributed in the hope that it will be useful,
// but WITHOUT ANY WARRANTY; without even the implied warranty of
// MERCHANTABILITY or FITNESS FOR A PARTICULAR PURPOSE. See the
// GNU Lesser General Public License for more details.
//
// You should have received a copy of the GNU Lesser General Public License
// along with the go-ethereum library. If not, see <http://www.gnu.org/licenses/>.

package vm

import (
	"crypto/sha256"
	"encoding/binary"
	"errors"
	"fmt"
	"maps"
	"math/big"

	"github.com/consensys/gnark-crypto/ecc"
	bls12381 "github.com/consensys/gnark-crypto/ecc/bls12-381"
	"github.com/consensys/gnark-crypto/ecc/bls12-381/fp"
	"github.com/consensys/gnark-crypto/ecc/bls12-381/fr"
	"github.com/ethereum/go-ethereum/common"
	"github.com/ethereum/go-ethereum/common/math"
	"github.com/ethereum/go-ethereum/core/tracing"
	"github.com/ethereum/go-ethereum/crypto"
	"github.com/ethereum/go-ethereum/crypto/blake2b"
	"github.com/ethereum/go-ethereum/crypto/bn256"
	"github.com/ethereum/go-ethereum/crypto/kzg4844"
	"github.com/ethereum/go-ethereum/params"
	"golang.org/x/crypto/ripemd160"
)

// PrecompiledContract is the basic interface for native Go contracts. The implementation
// requires a deterministic gas count based on the input size of the Run method of the
// contract.
type PrecompiledContract interface {
	RequiredGas(input []byte) uint64  // RequiredPrice calculates the contract gas use
	Run(input []byte) ([]byte, error) // Run runs the precompiled contract
}

// PrecompiledContracts contains the precompiled contracts supported at the given fork.
type PrecompiledContracts map[common.Address]PrecompiledContract

// PrecompiledContractsHomestead contains the default set of pre-compiled Ethereum
// contracts used in the Frontier and Homestead releases.
var PrecompiledContractsHomestead = PrecompiledContracts{
	common.BytesToAddress([]byte{0x1}): &ecrecover{},
	common.BytesToAddress([]byte{0x2}): &sha256hash{},
	common.BytesToAddress([]byte{0x3}): &ripemd160hash{},
	common.BytesToAddress([]byte{0x4}): &dataCopy{},
}

// PrecompiledContractsByzantium contains the default set of pre-compiled Ethereum
// contracts used in the Byzantium release.
var PrecompiledContractsByzantium = PrecompiledContracts{
	common.BytesToAddress([]byte{0x1}): &ecrecover{},
	common.BytesToAddress([]byte{0x2}): &sha256hash{},
	common.BytesToAddress([]byte{0x3}): &ripemd160hash{},
	common.BytesToAddress([]byte{0x4}): &dataCopy{},
	common.BytesToAddress([]byte{0x5}): &bigModExp{eip2565: false},
	common.BytesToAddress([]byte{0x6}): &bn256AddByzantium{},
	common.BytesToAddress([]byte{0x7}): &bn256ScalarMulByzantium{},
	common.BytesToAddress([]byte{0x8}): &bn256PairingByzantium{},
}

// PrecompiledContractsIstanbul contains the default set of pre-compiled Ethereum
// contracts used in the Istanbul release.
var PrecompiledContractsIstanbul = PrecompiledContracts{
	common.BytesToAddress([]byte{0x1}): &ecrecover{},
	common.BytesToAddress([]byte{0x2}): &sha256hash{},
	common.BytesToAddress([]byte{0x3}): &ripemd160hash{},
	common.BytesToAddress([]byte{0x4}): &dataCopy{},
	common.BytesToAddress([]byte{0x5}): &bigModExp{eip2565: false},
	common.BytesToAddress([]byte{0x6}): &bn256AddIstanbul{},
	common.BytesToAddress([]byte{0x7}): &bn256ScalarMulIstanbul{},
	common.BytesToAddress([]byte{0x8}): &bn256PairingIstanbul{},
	common.BytesToAddress([]byte{0x9}): &blake2F{},
}

// PrecompiledContractsBerlin contains the default set of pre-compiled Ethereum
// contracts used in the Berlin release.
var PrecompiledContractsBerlin = PrecompiledContracts{
	common.BytesToAddress([]byte{0x1}): &ecrecover{},
	common.BytesToAddress([]byte{0x2}): &sha256hash{},
	common.BytesToAddress([]byte{0x3}): &ripemd160hash{},
	common.BytesToAddress([]byte{0x4}): &dataCopy{},
	common.BytesToAddress([]byte{0x5}): &bigModExp{eip2565: true},
	common.BytesToAddress([]byte{0x6}): &bn256AddIstanbul{},
	common.BytesToAddress([]byte{0x7}): &bn256ScalarMulIstanbul{},
	common.BytesToAddress([]byte{0x8}): &bn256PairingIstanbul{},
	common.BytesToAddress([]byte{0x9}): &blake2F{},
}

// PrecompiledContractsCancun contains the default set of pre-compiled Ethereum
// contracts used in the Cancun release.
var PrecompiledContractsCancun = PrecompiledContracts{
	common.BytesToAddress([]byte{0x1}): &ecrecover{},
	common.BytesToAddress([]byte{0x2}): &sha256hash{},
	common.BytesToAddress([]byte{0x3}): &ripemd160hash{},
	common.BytesToAddress([]byte{0x4}): &dataCopy{},
	common.BytesToAddress([]byte{0x5}): &bigModExp{eip2565: true},
	common.BytesToAddress([]byte{0x6}): &bn256AddIstanbul{},
	common.BytesToAddress([]byte{0x7}): &bn256ScalarMulIstanbul{},
	common.BytesToAddress([]byte{0x8}): &bn256PairingIstanbul{},
	common.BytesToAddress([]byte{0x9}): &blake2F{},
	common.BytesToAddress([]byte{0xa}): &kzgPointEvaluation{},
}

// PrecompiledContractsPrague contains the set of pre-compiled Ethereum
// contracts used in the Prague release.
var PrecompiledContractsPrague = PrecompiledContracts{
	common.BytesToAddress([]byte{0x01}): &ecrecover{},
	common.BytesToAddress([]byte{0x02}): &sha256hash{},
	common.BytesToAddress([]byte{0x03}): &ripemd160hash{},
	common.BytesToAddress([]byte{0x04}): &dataCopy{},
	common.BytesToAddress([]byte{0x05}): &bigModExp{eip2565: true},
	common.BytesToAddress([]byte{0x06}): &bn256AddIstanbul{},
	common.BytesToAddress([]byte{0x07}): &bn256ScalarMulIstanbul{},
	common.BytesToAddress([]byte{0x08}): &bn256PairingIstanbul{},
	common.BytesToAddress([]byte{0x09}): &blake2F{},
	common.BytesToAddress([]byte{0x0a}): &kzgPointEvaluation{},
	common.BytesToAddress([]byte{0x0b}): &bls12381G1Add{},
	common.BytesToAddress([]byte{0x0c}): &bls12381G1Mul{},
	common.BytesToAddress([]byte{0x0d}): &bls12381G1MultiExp{},
	common.BytesToAddress([]byte{0x0e}): &bls12381G2Add{},
	common.BytesToAddress([]byte{0x0f}): &bls12381G2Mul{},
	common.BytesToAddress([]byte{0x10}): &bls12381G2MultiExp{},
	common.BytesToAddress([]byte{0x11}): &bls12381Pairing{},
	common.BytesToAddress([]byte{0x12}): &bls12381MapG1{},
	common.BytesToAddress([]byte{0x13}): &bls12381MapG2{},
}

var PrecompiledContractsBLS = PrecompiledContractsPrague

var PrecompiledContractsVerkle = PrecompiledContractsPrague

var (
	PrecompiledAddressesPrague    []common.Address
	PrecompiledAddressesCancun    []common.Address
	PrecompiledAddressesBerlin    []common.Address
	PrecompiledAddressesIstanbul  []common.Address
	PrecompiledAddressesByzantium []common.Address
	PrecompiledAddressesHomestead []common.Address
)

func init() {
	for k := range PrecompiledContractsHomestead {
		PrecompiledAddressesHomestead = append(PrecompiledAddressesHomestead, k)
	}
	for k := range PrecompiledContractsByzantium {
		PrecompiledAddressesByzantium = append(PrecompiledAddressesByzantium, k)
	}
	for k := range PrecompiledContractsIstanbul {
		PrecompiledAddressesIstanbul = append(PrecompiledAddressesIstanbul, k)
	}
	for k := range PrecompiledContractsBerlin {
		PrecompiledAddressesBerlin = append(PrecompiledAddressesBerlin, k)
	}
	for k := range PrecompiledContractsCancun {
		PrecompiledAddressesCancun = append(PrecompiledAddressesCancun, k)
	}
	for k := range PrecompiledContractsPrague {
		PrecompiledAddressesPrague = append(PrecompiledAddressesPrague, k)
	}
}

func activePrecompiledContracts(rules params.Rules) PrecompiledContracts {
	switch {
	case rules.IsVerkle:
		return PrecompiledContractsVerkle
	case rules.IsPrague:
		return PrecompiledContractsPrague
	case rules.IsCancun:
		return PrecompiledContractsCancun
	case rules.IsBerlin:
		return PrecompiledContractsBerlin
	case rules.IsIstanbul:
		return PrecompiledContractsIstanbul
	case rules.IsByzantium:
		return PrecompiledContractsByzantium
	default:
		return PrecompiledContractsHomestead
	}
}

// ActivePrecompiledContracts returns a copy of precompiled contracts enabled with the current configuration.
func ActivePrecompiledContracts(rules params.Rules) PrecompiledContracts {
	return maps.Clone(activePrecompiledContracts(rules))
}

<<<<<<< HEAD
// ActivePrecompiles returns the precompiles enabled with the current configuration.
func ActivePrecompiles(rules params.Rules) (active []common.Address) {
	defer func() {
		active = rules.Hooks().ActivePrecompiles(append([]common.Address{}, active...))
	}()
=======
// ActivePrecompiles returns the precompile addresses enabled with the current configuration.
func ActivePrecompiles(rules params.Rules) []common.Address {
>>>>>>> f3c696fa
	switch {
	case rules.IsPrague:
		return PrecompiledAddressesPrague
	case rules.IsCancun:
		return PrecompiledAddressesCancun
	case rules.IsBerlin:
		return PrecompiledAddressesBerlin
	case rules.IsIstanbul:
		return PrecompiledAddressesIstanbul
	case rules.IsByzantium:
		return PrecompiledAddressesByzantium
	default:
		return PrecompiledAddressesHomestead
	}
}

// RunPrecompiledContract runs and evaluates the output of a precompiled contract.
// It returns
// - the returned bytes,
// - the _remaining_ gas,
// - any error that occurred
<<<<<<< HEAD
func (args *evmCallArgs) RunPrecompiledContract(p PrecompiledContract, input []byte, suppliedGas uint64) (ret []byte, remainingGas uint64, err error) {
=======
func RunPrecompiledContract(p PrecompiledContract, input []byte, suppliedGas uint64, logger *tracing.Hooks) (ret []byte, remainingGas uint64, err error) {
>>>>>>> f3c696fa
	gasCost := p.RequiredGas(input)
	if suppliedGas < gasCost {
		return nil, 0, ErrOutOfGas
	}
	if logger != nil && logger.OnGasChange != nil {
		logger.OnGasChange(suppliedGas, suppliedGas-gasCost, tracing.GasChangeCallPrecompiledContract)
	}
	suppliedGas -= gasCost
	return args.run(p, input, suppliedGas)
}

// ecrecover implemented as a native contract.
type ecrecover struct{}

func (c *ecrecover) RequiredGas(input []byte) uint64 {
	return params.EcrecoverGas
}

func (c *ecrecover) Run(input []byte) ([]byte, error) {
	const ecRecoverInputLength = 128

	input = common.RightPadBytes(input, ecRecoverInputLength)
	// "input" is (hash, v, r, s), each 32 bytes
	// but for ecrecover we want (r, s, v)

	r := new(big.Int).SetBytes(input[64:96])
	s := new(big.Int).SetBytes(input[96:128])
	v := input[63] - 27

	// tighter sig s values input homestead only apply to tx sigs
	if !allZero(input[32:63]) || !crypto.ValidateSignatureValues(v, r, s, false) {
		return nil, nil
	}
	// We must make sure not to modify the 'input', so placing the 'v' along with
	// the signature needs to be done on a new allocation
	sig := make([]byte, 65)
	copy(sig, input[64:128])
	sig[64] = v
	// v needs to be at the end for libsecp256k1
	pubKey, err := crypto.Ecrecover(input[:32], sig)
	// make sure the public key is a valid one
	if err != nil {
		return nil, nil
	}

	// the first byte of pubkey is bitcoin heritage
	return common.LeftPadBytes(crypto.Keccak256(pubKey[1:])[12:], 32), nil
}

// SHA256 implemented as a native contract.
type sha256hash struct{}

// RequiredGas returns the gas required to execute the pre-compiled contract.
//
// This method does not require any overflow checking as the input size gas costs
// required for anything significant is so high it's impossible to pay for.
func (c *sha256hash) RequiredGas(input []byte) uint64 {
	return uint64(len(input)+31)/32*params.Sha256PerWordGas + params.Sha256BaseGas
}
func (c *sha256hash) Run(input []byte) ([]byte, error) {
	h := sha256.Sum256(input)
	return h[:], nil
}

// RIPEMD160 implemented as a native contract.
type ripemd160hash struct{}

// RequiredGas returns the gas required to execute the pre-compiled contract.
//
// This method does not require any overflow checking as the input size gas costs
// required for anything significant is so high it's impossible to pay for.
func (c *ripemd160hash) RequiredGas(input []byte) uint64 {
	return uint64(len(input)+31)/32*params.Ripemd160PerWordGas + params.Ripemd160BaseGas
}
func (c *ripemd160hash) Run(input []byte) ([]byte, error) {
	ripemd := ripemd160.New()
	ripemd.Write(input)
	return common.LeftPadBytes(ripemd.Sum(nil), 32), nil
}

// data copy implemented as a native contract.
type dataCopy struct{}

// RequiredGas returns the gas required to execute the pre-compiled contract.
//
// This method does not require any overflow checking as the input size gas costs
// required for anything significant is so high it's impossible to pay for.
func (c *dataCopy) RequiredGas(input []byte) uint64 {
	return uint64(len(input)+31)/32*params.IdentityPerWordGas + params.IdentityBaseGas
}
func (c *dataCopy) Run(in []byte) ([]byte, error) {
	return common.CopyBytes(in), nil
}

// bigModExp implements a native big integer exponential modular operation.
type bigModExp struct {
	eip2565 bool
}

var (
	big1      = big.NewInt(1)
	big3      = big.NewInt(3)
	big7      = big.NewInt(7)
	big20     = big.NewInt(20)
	big32     = big.NewInt(32)
	big64     = big.NewInt(64)
	big96     = big.NewInt(96)
	big480    = big.NewInt(480)
	big1024   = big.NewInt(1024)
	big3072   = big.NewInt(3072)
	big199680 = big.NewInt(199680)
)

// modexpMultComplexity implements bigModexp multComplexity formula, as defined in EIP-198
//
//	def mult_complexity(x):
//		if x <= 64: return x ** 2
//		elif x <= 1024: return x ** 2 // 4 + 96 * x - 3072
//		else: return x ** 2 // 16 + 480 * x - 199680
//
// where is x is max(length_of_MODULUS, length_of_BASE)
func modexpMultComplexity(x *big.Int) *big.Int {
	switch {
	case x.Cmp(big64) <= 0:
		x.Mul(x, x) // x ** 2
	case x.Cmp(big1024) <= 0:
		// (x ** 2 // 4 ) + ( 96 * x - 3072)
		x = new(big.Int).Add(
			new(big.Int).Rsh(new(big.Int).Mul(x, x), 2),
			new(big.Int).Sub(new(big.Int).Mul(big96, x), big3072),
		)
	default:
		// (x ** 2 // 16) + (480 * x - 199680)
		x = new(big.Int).Add(
			new(big.Int).Rsh(new(big.Int).Mul(x, x), 4),
			new(big.Int).Sub(new(big.Int).Mul(big480, x), big199680),
		)
	}
	return x
}

// RequiredGas returns the gas required to execute the pre-compiled contract.
func (c *bigModExp) RequiredGas(input []byte) uint64 {
	var (
		baseLen = new(big.Int).SetBytes(getData(input, 0, 32))
		expLen  = new(big.Int).SetBytes(getData(input, 32, 32))
		modLen  = new(big.Int).SetBytes(getData(input, 64, 32))
	)
	if len(input) > 96 {
		input = input[96:]
	} else {
		input = input[:0]
	}
	// Retrieve the head 32 bytes of exp for the adjusted exponent length
	var expHead *big.Int
	if big.NewInt(int64(len(input))).Cmp(baseLen) <= 0 {
		expHead = new(big.Int)
	} else {
		if expLen.Cmp(big32) > 0 {
			expHead = new(big.Int).SetBytes(getData(input, baseLen.Uint64(), 32))
		} else {
			expHead = new(big.Int).SetBytes(getData(input, baseLen.Uint64(), expLen.Uint64()))
		}
	}
	// Calculate the adjusted exponent length
	var msb int
	if bitlen := expHead.BitLen(); bitlen > 0 {
		msb = bitlen - 1
	}
	adjExpLen := new(big.Int)
	if expLen.Cmp(big32) > 0 {
		adjExpLen.Sub(expLen, big32)
		adjExpLen.Lsh(adjExpLen, 3)
	}
	adjExpLen.Add(adjExpLen, big.NewInt(int64(msb)))
	// Calculate the gas cost of the operation
	gas := new(big.Int).Set(math.BigMax(modLen, baseLen))
	if c.eip2565 {
		// EIP-2565 has three changes
		// 1. Different multComplexity (inlined here)
		// in EIP-2565 (https://eips.ethereum.org/EIPS/eip-2565):
		//
		// def mult_complexity(x):
		//    ceiling(x/8)^2
		//
		//where is x is max(length_of_MODULUS, length_of_BASE)
		gas.Add(gas, big7)
		gas.Rsh(gas, 3)
		gas.Mul(gas, gas)

		gas.Mul(gas, math.BigMax(adjExpLen, big1))
		// 2. Different divisor (`GQUADDIVISOR`) (3)
		gas.Div(gas, big3)
		if gas.BitLen() > 64 {
			return math.MaxUint64
		}
		// 3. Minimum price of 200 gas
		if gas.Uint64() < 200 {
			return 200
		}
		return gas.Uint64()
	}
	gas = modexpMultComplexity(gas)
	gas.Mul(gas, math.BigMax(adjExpLen, big1))
	gas.Div(gas, big20)

	if gas.BitLen() > 64 {
		return math.MaxUint64
	}
	return gas.Uint64()
}

func (c *bigModExp) Run(input []byte) ([]byte, error) {
	var (
		baseLen = new(big.Int).SetBytes(getData(input, 0, 32)).Uint64()
		expLen  = new(big.Int).SetBytes(getData(input, 32, 32)).Uint64()
		modLen  = new(big.Int).SetBytes(getData(input, 64, 32)).Uint64()
	)
	if len(input) > 96 {
		input = input[96:]
	} else {
		input = input[:0]
	}
	// Handle a special case when both the base and mod length is zero
	if baseLen == 0 && modLen == 0 {
		return []byte{}, nil
	}
	// Retrieve the operands and execute the exponentiation
	var (
		base = new(big.Int).SetBytes(getData(input, 0, baseLen))
		exp  = new(big.Int).SetBytes(getData(input, baseLen, expLen))
		mod  = new(big.Int).SetBytes(getData(input, baseLen+expLen, modLen))
		v    []byte
	)
	switch {
	case mod.BitLen() == 0:
		// Modulo 0 is undefined, return zero
		return common.LeftPadBytes([]byte{}, int(modLen)), nil
	case base.BitLen() == 1: // a bit length of 1 means it's 1 (or -1).
		//If base == 1, then we can just return base % mod (if mod >= 1, which it is)
		v = base.Mod(base, mod).Bytes()
	default:
		v = base.Exp(base, exp, mod).Bytes()
	}
	return common.LeftPadBytes(v, int(modLen)), nil
}

// newCurvePoint unmarshals a binary blob into a bn256 elliptic curve point,
// returning it, or an error if the point is invalid.
func newCurvePoint(blob []byte) (*bn256.G1, error) {
	p := new(bn256.G1)
	if _, err := p.Unmarshal(blob); err != nil {
		return nil, err
	}
	return p, nil
}

// newTwistPoint unmarshals a binary blob into a bn256 elliptic curve point,
// returning it, or an error if the point is invalid.
func newTwistPoint(blob []byte) (*bn256.G2, error) {
	p := new(bn256.G2)
	if _, err := p.Unmarshal(blob); err != nil {
		return nil, err
	}
	return p, nil
}

// runBn256Add implements the Bn256Add precompile, referenced by both
// Byzantium and Istanbul operations.
func runBn256Add(input []byte) ([]byte, error) {
	x, err := newCurvePoint(getData(input, 0, 64))
	if err != nil {
		return nil, err
	}
	y, err := newCurvePoint(getData(input, 64, 64))
	if err != nil {
		return nil, err
	}
	res := new(bn256.G1)
	res.Add(x, y)
	return res.Marshal(), nil
}

// bn256AddIstanbul implements a native elliptic curve point addition conforming to
// Istanbul consensus rules.
type bn256AddIstanbul struct{}

// RequiredGas returns the gas required to execute the pre-compiled contract.
func (c *bn256AddIstanbul) RequiredGas(input []byte) uint64 {
	return params.Bn256AddGasIstanbul
}

func (c *bn256AddIstanbul) Run(input []byte) ([]byte, error) {
	return runBn256Add(input)
}

// bn256AddByzantium implements a native elliptic curve point addition
// conforming to Byzantium consensus rules.
type bn256AddByzantium struct{}

// RequiredGas returns the gas required to execute the pre-compiled contract.
func (c *bn256AddByzantium) RequiredGas(input []byte) uint64 {
	return params.Bn256AddGasByzantium
}

func (c *bn256AddByzantium) Run(input []byte) ([]byte, error) {
	return runBn256Add(input)
}

// runBn256ScalarMul implements the Bn256ScalarMul precompile, referenced by
// both Byzantium and Istanbul operations.
func runBn256ScalarMul(input []byte) ([]byte, error) {
	p, err := newCurvePoint(getData(input, 0, 64))
	if err != nil {
		return nil, err
	}
	res := new(bn256.G1)
	res.ScalarMult(p, new(big.Int).SetBytes(getData(input, 64, 32)))
	return res.Marshal(), nil
}

// bn256ScalarMulIstanbul implements a native elliptic curve scalar
// multiplication conforming to Istanbul consensus rules.
type bn256ScalarMulIstanbul struct{}

// RequiredGas returns the gas required to execute the pre-compiled contract.
func (c *bn256ScalarMulIstanbul) RequiredGas(input []byte) uint64 {
	return params.Bn256ScalarMulGasIstanbul
}

func (c *bn256ScalarMulIstanbul) Run(input []byte) ([]byte, error) {
	return runBn256ScalarMul(input)
}

// bn256ScalarMulByzantium implements a native elliptic curve scalar
// multiplication conforming to Byzantium consensus rules.
type bn256ScalarMulByzantium struct{}

// RequiredGas returns the gas required to execute the pre-compiled contract.
func (c *bn256ScalarMulByzantium) RequiredGas(input []byte) uint64 {
	return params.Bn256ScalarMulGasByzantium
}

func (c *bn256ScalarMulByzantium) Run(input []byte) ([]byte, error) {
	return runBn256ScalarMul(input)
}

var (
	// true32Byte is returned if the bn256 pairing check succeeds.
	true32Byte = []byte{0, 0, 0, 0, 0, 0, 0, 0, 0, 0, 0, 0, 0, 0, 0, 0, 0, 0, 0, 0, 0, 0, 0, 0, 0, 0, 0, 0, 0, 0, 0, 1}

	// false32Byte is returned if the bn256 pairing check fails.
	false32Byte = make([]byte, 32)

	// errBadPairingInput is returned if the bn256 pairing input is invalid.
	errBadPairingInput = errors.New("bad elliptic curve pairing size")
)

// runBn256Pairing implements the Bn256Pairing precompile, referenced by both
// Byzantium and Istanbul operations.
func runBn256Pairing(input []byte) ([]byte, error) {
	// Handle some corner cases cheaply
	if len(input)%192 > 0 {
		return nil, errBadPairingInput
	}
	// Convert the input into a set of coordinates
	var (
		cs []*bn256.G1
		ts []*bn256.G2
	)
	for i := 0; i < len(input); i += 192 {
		c, err := newCurvePoint(input[i : i+64])
		if err != nil {
			return nil, err
		}
		t, err := newTwistPoint(input[i+64 : i+192])
		if err != nil {
			return nil, err
		}
		cs = append(cs, c)
		ts = append(ts, t)
	}
	// Execute the pairing checks and return the results
	if bn256.PairingCheck(cs, ts) {
		return true32Byte, nil
	}
	return false32Byte, nil
}

// bn256PairingIstanbul implements a pairing pre-compile for the bn256 curve
// conforming to Istanbul consensus rules.
type bn256PairingIstanbul struct{}

// RequiredGas returns the gas required to execute the pre-compiled contract.
func (c *bn256PairingIstanbul) RequiredGas(input []byte) uint64 {
	return params.Bn256PairingBaseGasIstanbul + uint64(len(input)/192)*params.Bn256PairingPerPointGasIstanbul
}

func (c *bn256PairingIstanbul) Run(input []byte) ([]byte, error) {
	return runBn256Pairing(input)
}

// bn256PairingByzantium implements a pairing pre-compile for the bn256 curve
// conforming to Byzantium consensus rules.
type bn256PairingByzantium struct{}

// RequiredGas returns the gas required to execute the pre-compiled contract.
func (c *bn256PairingByzantium) RequiredGas(input []byte) uint64 {
	return params.Bn256PairingBaseGasByzantium + uint64(len(input)/192)*params.Bn256PairingPerPointGasByzantium
}

func (c *bn256PairingByzantium) Run(input []byte) ([]byte, error) {
	return runBn256Pairing(input)
}

type blake2F struct{}

func (c *blake2F) RequiredGas(input []byte) uint64 {
	// If the input is malformed, we can't calculate the gas, return 0 and let the
	// actual call choke and fault.
	if len(input) != blake2FInputLength {
		return 0
	}
	return uint64(binary.BigEndian.Uint32(input[0:4]))
}

const (
	blake2FInputLength        = 213
	blake2FFinalBlockBytes    = byte(1)
	blake2FNonFinalBlockBytes = byte(0)
)

var (
	errBlake2FInvalidInputLength = errors.New("invalid input length")
	errBlake2FInvalidFinalFlag   = errors.New("invalid final flag")
)

func (c *blake2F) Run(input []byte) ([]byte, error) {
	// Make sure the input is valid (correct length and final flag)
	if len(input) != blake2FInputLength {
		return nil, errBlake2FInvalidInputLength
	}
	if input[212] != blake2FNonFinalBlockBytes && input[212] != blake2FFinalBlockBytes {
		return nil, errBlake2FInvalidFinalFlag
	}
	// Parse the input into the Blake2b call parameters
	var (
		rounds = binary.BigEndian.Uint32(input[0:4])
		final  = input[212] == blake2FFinalBlockBytes

		h [8]uint64
		m [16]uint64
		t [2]uint64
	)
	for i := 0; i < 8; i++ {
		offset := 4 + i*8
		h[i] = binary.LittleEndian.Uint64(input[offset : offset+8])
	}
	for i := 0; i < 16; i++ {
		offset := 68 + i*8
		m[i] = binary.LittleEndian.Uint64(input[offset : offset+8])
	}
	t[0] = binary.LittleEndian.Uint64(input[196:204])
	t[1] = binary.LittleEndian.Uint64(input[204:212])

	// Execute the compression function, extract and return the result
	blake2b.F(&h, m, t, final, rounds)

	output := make([]byte, 64)
	for i := 0; i < 8; i++ {
		offset := i * 8
		binary.LittleEndian.PutUint64(output[offset:offset+8], h[i])
	}
	return output, nil
}

var (
	errBLS12381InvalidInputLength          = errors.New("invalid input length")
	errBLS12381InvalidFieldElementTopBytes = errors.New("invalid field element top bytes")
	errBLS12381G1PointSubgroup             = errors.New("g1 point is not on correct subgroup")
	errBLS12381G2PointSubgroup             = errors.New("g2 point is not on correct subgroup")
)

// bls12381G1Add implements EIP-2537 G1Add precompile.
type bls12381G1Add struct{}

// RequiredGas returns the gas required to execute the pre-compiled contract.
func (c *bls12381G1Add) RequiredGas(input []byte) uint64 {
	return params.Bls12381G1AddGas
}

func (c *bls12381G1Add) Run(input []byte) ([]byte, error) {
	// Implements EIP-2537 G1Add precompile.
	// > G1 addition call expects `256` bytes as an input that is interpreted as byte concatenation of two G1 points (`128` bytes each).
	// > Output is an encoding of addition operation result - single G1 point (`128` bytes).
	if len(input) != 256 {
		return nil, errBLS12381InvalidInputLength
	}
	var err error
	var p0, p1 *bls12381.G1Affine

	// Decode G1 point p_0
	if p0, err = decodePointG1(input[:128]); err != nil {
		return nil, err
	}
	// Decode G1 point p_1
	if p1, err = decodePointG1(input[128:]); err != nil {
		return nil, err
	}

	// No need to check the subgroup here, as specified by EIP-2537

	// Compute r = p_0 + p_1
	p0.Add(p0, p1)

	// Encode the G1 point result into 128 bytes
	return encodePointG1(p0), nil
}

// bls12381G1Mul implements EIP-2537 G1Mul precompile.
type bls12381G1Mul struct{}

// RequiredGas returns the gas required to execute the pre-compiled contract.
func (c *bls12381G1Mul) RequiredGas(input []byte) uint64 {
	return params.Bls12381G1MulGas
}

func (c *bls12381G1Mul) Run(input []byte) ([]byte, error) {
	// Implements EIP-2537 G1Mul precompile.
	// > G1 multiplication call expects `160` bytes as an input that is interpreted as byte concatenation of encoding of G1 point (`128` bytes) and encoding of a scalar value (`32` bytes).
	// > Output is an encoding of multiplication operation result - single G1 point (`128` bytes).
	if len(input) != 160 {
		return nil, errBLS12381InvalidInputLength
	}
	var err error
	var p0 *bls12381.G1Affine

	// Decode G1 point
	if p0, err = decodePointG1(input[:128]); err != nil {
		return nil, err
	}
	// 'point is on curve' check already done,
	// Here we need to apply subgroup checks.
	if !p0.IsInSubGroup() {
		return nil, errBLS12381G1PointSubgroup
	}
	// Decode scalar value
	e := new(big.Int).SetBytes(input[128:])

	// Compute r = e * p_0
	r := new(bls12381.G1Affine)
	r.ScalarMultiplication(p0, e)

	// Encode the G1 point into 128 bytes
	return encodePointG1(r), nil
}

// bls12381G1MultiExp implements EIP-2537 G1MultiExp precompile.
type bls12381G1MultiExp struct{}

// RequiredGas returns the gas required to execute the pre-compiled contract.
func (c *bls12381G1MultiExp) RequiredGas(input []byte) uint64 {
	// Calculate G1 point, scalar value pair length
	k := len(input) / 160
	if k == 0 {
		// Return 0 gas for small input length
		return 0
	}
	// Lookup discount value for G1 point, scalar value pair length
	var discount uint64
	if dLen := len(params.Bls12381MultiExpDiscountTable); k < dLen {
		discount = params.Bls12381MultiExpDiscountTable[k-1]
	} else {
		discount = params.Bls12381MultiExpDiscountTable[dLen-1]
	}
	// Calculate gas and return the result
	return (uint64(k) * params.Bls12381G1MulGas * discount) / 1000
}

func (c *bls12381G1MultiExp) Run(input []byte) ([]byte, error) {
	// Implements EIP-2537 G1MultiExp precompile.
	// G1 multiplication call expects `160*k` bytes as an input that is interpreted as byte concatenation of `k` slices each of them being a byte concatenation of encoding of G1 point (`128` bytes) and encoding of a scalar value (`32` bytes).
	// Output is an encoding of multiexponentiation operation result - single G1 point (`128` bytes).
	k := len(input) / 160
	if len(input) == 0 || len(input)%160 != 0 {
		return nil, errBLS12381InvalidInputLength
	}
	points := make([]bls12381.G1Affine, k)
	scalars := make([]fr.Element, k)

	// Decode point scalar pairs
	for i := 0; i < k; i++ {
		off := 160 * i
		t0, t1, t2 := off, off+128, off+160
		// Decode G1 point
		p, err := decodePointG1(input[t0:t1])
		if err != nil {
			return nil, err
		}
		// 'point is on curve' check already done,
		// Here we need to apply subgroup checks.
		if !p.IsInSubGroup() {
			return nil, errBLS12381G1PointSubgroup
		}
		points[i] = *p
		// Decode scalar value
		scalars[i] = *new(fr.Element).SetBytes(input[t1:t2])
	}

	// Compute r = e_0 * p_0 + e_1 * p_1 + ... + e_(k-1) * p_(k-1)
	r := new(bls12381.G1Affine)
	r.MultiExp(points, scalars, ecc.MultiExpConfig{})

	// Encode the G1 point to 128 bytes
	return encodePointG1(r), nil
}

// bls12381G2Add implements EIP-2537 G2Add precompile.
type bls12381G2Add struct{}

// RequiredGas returns the gas required to execute the pre-compiled contract.
func (c *bls12381G2Add) RequiredGas(input []byte) uint64 {
	return params.Bls12381G2AddGas
}

func (c *bls12381G2Add) Run(input []byte) ([]byte, error) {
	// Implements EIP-2537 G2Add precompile.
	// > G2 addition call expects `512` bytes as an input that is interpreted as byte concatenation of two G2 points (`256` bytes each).
	// > Output is an encoding of addition operation result - single G2 point (`256` bytes).
	if len(input) != 512 {
		return nil, errBLS12381InvalidInputLength
	}
	var err error
	var p0, p1 *bls12381.G2Affine

	// Decode G2 point p_0
	if p0, err = decodePointG2(input[:256]); err != nil {
		return nil, err
	}
	// Decode G2 point p_1
	if p1, err = decodePointG2(input[256:]); err != nil {
		return nil, err
	}

	// No need to check the subgroup here, as specified by EIP-2537

	// Compute r = p_0 + p_1
	r := new(bls12381.G2Affine)
	r.Add(p0, p1)

	// Encode the G2 point into 256 bytes
	return encodePointG2(r), nil
}

// bls12381G2Mul implements EIP-2537 G2Mul precompile.
type bls12381G2Mul struct{}

// RequiredGas returns the gas required to execute the pre-compiled contract.
func (c *bls12381G2Mul) RequiredGas(input []byte) uint64 {
	return params.Bls12381G2MulGas
}

func (c *bls12381G2Mul) Run(input []byte) ([]byte, error) {
	// Implements EIP-2537 G2MUL precompile logic.
	// > G2 multiplication call expects `288` bytes as an input that is interpreted as byte concatenation of encoding of G2 point (`256` bytes) and encoding of a scalar value (`32` bytes).
	// > Output is an encoding of multiplication operation result - single G2 point (`256` bytes).
	if len(input) != 288 {
		return nil, errBLS12381InvalidInputLength
	}
	var err error
	var p0 *bls12381.G2Affine

	// Decode G2 point
	if p0, err = decodePointG2(input[:256]); err != nil {
		return nil, err
	}
	// 'point is on curve' check already done,
	// Here we need to apply subgroup checks.
	if !p0.IsInSubGroup() {
		return nil, errBLS12381G2PointSubgroup
	}
	// Decode scalar value
	e := new(big.Int).SetBytes(input[256:])

	// Compute r = e * p_0
	r := new(bls12381.G2Affine)
	r.ScalarMultiplication(p0, e)

	// Encode the G2 point into 256 bytes
	return encodePointG2(r), nil
}

// bls12381G2MultiExp implements EIP-2537 G2MultiExp precompile.
type bls12381G2MultiExp struct{}

// RequiredGas returns the gas required to execute the pre-compiled contract.
func (c *bls12381G2MultiExp) RequiredGas(input []byte) uint64 {
	// Calculate G2 point, scalar value pair length
	k := len(input) / 288
	if k == 0 {
		// Return 0 gas for small input length
		return 0
	}
	// Lookup discount value for G2 point, scalar value pair length
	var discount uint64
	if dLen := len(params.Bls12381MultiExpDiscountTable); k < dLen {
		discount = params.Bls12381MultiExpDiscountTable[k-1]
	} else {
		discount = params.Bls12381MultiExpDiscountTable[dLen-1]
	}
	// Calculate gas and return the result
	return (uint64(k) * params.Bls12381G2MulGas * discount) / 1000
}

func (c *bls12381G2MultiExp) Run(input []byte) ([]byte, error) {
	// Implements EIP-2537 G2MultiExp precompile logic
	// > G2 multiplication call expects `288*k` bytes as an input that is interpreted as byte concatenation of `k` slices each of them being a byte concatenation of encoding of G2 point (`256` bytes) and encoding of a scalar value (`32` bytes).
	// > Output is an encoding of multiexponentiation operation result - single G2 point (`256` bytes).
	k := len(input) / 288
	if len(input) == 0 || len(input)%288 != 0 {
		return nil, errBLS12381InvalidInputLength
	}
	points := make([]bls12381.G2Affine, k)
	scalars := make([]fr.Element, k)

	// Decode point scalar pairs
	for i := 0; i < k; i++ {
		off := 288 * i
		t0, t1, t2 := off, off+256, off+288
		// Decode G2 point
		p, err := decodePointG2(input[t0:t1])
		if err != nil {
			return nil, err
		}
		// 'point is on curve' check already done,
		// Here we need to apply subgroup checks.
		if !p.IsInSubGroup() {
			return nil, errBLS12381G2PointSubgroup
		}
		points[i] = *p
		// Decode scalar value
		scalars[i] = *new(fr.Element).SetBytes(input[t1:t2])
	}

	// Compute r = e_0 * p_0 + e_1 * p_1 + ... + e_(k-1) * p_(k-1)
	r := new(bls12381.G2Affine)
	r.MultiExp(points, scalars, ecc.MultiExpConfig{})

	// Encode the G2 point to 256 bytes.
	return encodePointG2(r), nil
}

// bls12381Pairing implements EIP-2537 Pairing precompile.
type bls12381Pairing struct{}

// RequiredGas returns the gas required to execute the pre-compiled contract.
func (c *bls12381Pairing) RequiredGas(input []byte) uint64 {
	return params.Bls12381PairingBaseGas + uint64(len(input)/384)*params.Bls12381PairingPerPairGas
}

func (c *bls12381Pairing) Run(input []byte) ([]byte, error) {
	// Implements EIP-2537 Pairing precompile logic.
	// > Pairing call expects `384*k` bytes as an inputs that is interpreted as byte concatenation of `k` slices. Each slice has the following structure:
	// > - `128` bytes of G1 point encoding
	// > - `256` bytes of G2 point encoding
	// > Output is a `32` bytes where last single byte is `0x01` if pairing result is equal to multiplicative identity in a pairing target field and `0x00` otherwise
	// > (which is equivalent of Big Endian encoding of Solidity values `uint256(1)` and `uin256(0)` respectively).
	k := len(input) / 384
	if len(input) == 0 || len(input)%384 != 0 {
		return nil, errBLS12381InvalidInputLength
	}

	var (
		p []bls12381.G1Affine
		q []bls12381.G2Affine
	)

	// Decode pairs
	for i := 0; i < k; i++ {
		off := 384 * i
		t0, t1, t2 := off, off+128, off+384

		// Decode G1 point
		p1, err := decodePointG1(input[t0:t1])
		if err != nil {
			return nil, err
		}
		// Decode G2 point
		p2, err := decodePointG2(input[t1:t2])
		if err != nil {
			return nil, err
		}

		// 'point is on curve' check already done,
		// Here we need to apply subgroup checks.
		if !p1.IsInSubGroup() {
			return nil, errBLS12381G1PointSubgroup
		}
		if !p2.IsInSubGroup() {
			return nil, errBLS12381G2PointSubgroup
		}
		p = append(p, *p1)
		q = append(q, *p2)
	}
	// Prepare 32 byte output
	out := make([]byte, 32)

	// Compute pairing and set the result
	ok, err := bls12381.PairingCheck(p, q)
	if err == nil && ok {
		out[31] = 1
	}
	return out, nil
}

func decodePointG1(in []byte) (*bls12381.G1Affine, error) {
	if len(in) != 128 {
		return nil, errors.New("invalid g1 point length")
	}
	// decode x
	x, err := decodeBLS12381FieldElement(in[:64])
	if err != nil {
		return nil, err
	}
	// decode y
	y, err := decodeBLS12381FieldElement(in[64:])
	if err != nil {
		return nil, err
	}
	elem := bls12381.G1Affine{X: x, Y: y}
	if !elem.IsOnCurve() {
		return nil, errors.New("invalid point: not on curve")
	}

	return &elem, nil
}

// decodePointG2 given encoded (x, y) coordinates in 256 bytes returns a valid G2 Point.
func decodePointG2(in []byte) (*bls12381.G2Affine, error) {
	if len(in) != 256 {
		return nil, errors.New("invalid g2 point length")
	}
	x0, err := decodeBLS12381FieldElement(in[:64])
	if err != nil {
		return nil, err
	}
	x1, err := decodeBLS12381FieldElement(in[64:128])
	if err != nil {
		return nil, err
	}
	y0, err := decodeBLS12381FieldElement(in[128:192])
	if err != nil {
		return nil, err
	}
	y1, err := decodeBLS12381FieldElement(in[192:])
	if err != nil {
		return nil, err
	}

	p := bls12381.G2Affine{X: bls12381.E2{A0: x0, A1: x1}, Y: bls12381.E2{A0: y0, A1: y1}}
	if !p.IsOnCurve() {
		return nil, errors.New("invalid point: not on curve")
	}
	return &p, err
}

// decodeBLS12381FieldElement decodes BLS12-381 elliptic curve field element.
// Removes top 16 bytes of 64 byte input.
func decodeBLS12381FieldElement(in []byte) (fp.Element, error) {
	if len(in) != 64 {
		return fp.Element{}, errors.New("invalid field element length")
	}
	// check top bytes
	for i := 0; i < 16; i++ {
		if in[i] != byte(0x00) {
			return fp.Element{}, errBLS12381InvalidFieldElementTopBytes
		}
	}
	var res [48]byte
	copy(res[:], in[16:])

	return fp.BigEndian.Element(&res)
}

// encodePointG1 encodes a point into 128 bytes.
func encodePointG1(p *bls12381.G1Affine) []byte {
	out := make([]byte, 128)
	fp.BigEndian.PutElement((*[fp.Bytes]byte)(out[16:]), p.X)
	fp.BigEndian.PutElement((*[fp.Bytes]byte)(out[64+16:]), p.Y)
	return out
}

// encodePointG2 encodes a point into 256 bytes.
func encodePointG2(p *bls12381.G2Affine) []byte {
	out := make([]byte, 256)
	// encode x
	fp.BigEndian.PutElement((*[fp.Bytes]byte)(out[16:16+48]), p.X.A0)
	fp.BigEndian.PutElement((*[fp.Bytes]byte)(out[80:80+48]), p.X.A1)
	// encode y
	fp.BigEndian.PutElement((*[fp.Bytes]byte)(out[144:144+48]), p.Y.A0)
	fp.BigEndian.PutElement((*[fp.Bytes]byte)(out[208:208+48]), p.Y.A1)
	return out
}

// bls12381MapG1 implements EIP-2537 MapG1 precompile.
type bls12381MapG1 struct{}

// RequiredGas returns the gas required to execute the pre-compiled contract.
func (c *bls12381MapG1) RequiredGas(input []byte) uint64 {
	return params.Bls12381MapG1Gas
}

func (c *bls12381MapG1) Run(input []byte) ([]byte, error) {
	// Implements EIP-2537 Map_To_G1 precompile.
	// > Field-to-curve call expects an `64` bytes input that is interpreted as an element of the base field.
	// > Output of this call is `128` bytes and is G1 point following respective encoding rules.
	if len(input) != 64 {
		return nil, errBLS12381InvalidInputLength
	}

	// Decode input field element
	fe, err := decodeBLS12381FieldElement(input)
	if err != nil {
		return nil, err
	}

	// Compute mapping
	r := bls12381.MapToG1(fe)

	// Encode the G1 point to 128 bytes
	return encodePointG1(&r), nil
}

// bls12381MapG2 implements EIP-2537 MapG2 precompile.
type bls12381MapG2 struct{}

// RequiredGas returns the gas required to execute the pre-compiled contract.
func (c *bls12381MapG2) RequiredGas(input []byte) uint64 {
	return params.Bls12381MapG2Gas
}

func (c *bls12381MapG2) Run(input []byte) ([]byte, error) {
	// Implements EIP-2537 Map_FP2_TO_G2 precompile logic.
	// > Field-to-curve call expects an `128` bytes input that is interpreted as an element of the quadratic extension field.
	// > Output of this call is `256` bytes and is G2 point following respective encoding rules.
	if len(input) != 128 {
		return nil, errBLS12381InvalidInputLength
	}

	// Decode input field element
	c0, err := decodeBLS12381FieldElement(input[:64])
	if err != nil {
		return nil, err
	}
	c1, err := decodeBLS12381FieldElement(input[64:])
	if err != nil {
		return nil, err
	}

	// Compute mapping
	r := bls12381.MapToG2(bls12381.E2{A0: c0, A1: c1})

	// Encode the G2 point to 256 bytes
	return encodePointG2(&r), nil
}

// kzgPointEvaluation implements the EIP-4844 point evaluation precompile.
type kzgPointEvaluation struct{}

// RequiredGas estimates the gas required for running the point evaluation precompile.
func (b *kzgPointEvaluation) RequiredGas(input []byte) uint64 {
	return params.BlobTxPointEvaluationPrecompileGas
}

const (
	blobVerifyInputLength           = 192  // Max input length for the point evaluation precompile.
	blobCommitmentVersionKZG  uint8 = 0x01 // Version byte for the point evaluation precompile.
	blobPrecompileReturnValue       = "000000000000000000000000000000000000000000000000000000000000100073eda753299d7d483339d80809a1d80553bda402fffe5bfeffffffff00000001"
)

var (
	errBlobVerifyInvalidInputLength = errors.New("invalid input length")
	errBlobVerifyMismatchedVersion  = errors.New("mismatched versioned hash")
	errBlobVerifyKZGProof           = errors.New("error verifying kzg proof")
)

// Run executes the point evaluation precompile.
func (b *kzgPointEvaluation) Run(input []byte) ([]byte, error) {
	if len(input) != blobVerifyInputLength {
		return nil, errBlobVerifyInvalidInputLength
	}
	// versioned hash: first 32 bytes
	var versionedHash common.Hash
	copy(versionedHash[:], input[:])

	var (
		point kzg4844.Point
		claim kzg4844.Claim
	)
	// Evaluation point: next 32 bytes
	copy(point[:], input[32:])
	// Expected output: next 32 bytes
	copy(claim[:], input[64:])

	// input kzg point: next 48 bytes
	var commitment kzg4844.Commitment
	copy(commitment[:], input[96:])
	if kZGToVersionedHash(commitment) != versionedHash {
		return nil, errBlobVerifyMismatchedVersion
	}

	// Proof: next 48 bytes
	var proof kzg4844.Proof
	copy(proof[:], input[144:])

	if err := kzg4844.VerifyProof(commitment, point, claim, proof); err != nil {
		return nil, fmt.Errorf("%w: %v", errBlobVerifyKZGProof, err)
	}

	return common.Hex2Bytes(blobPrecompileReturnValue), nil
}

// kZGToVersionedHash implements kzg_to_versioned_hash from EIP-4844
func kZGToVersionedHash(kzg kzg4844.Commitment) common.Hash {
	h := sha256.Sum256(kzg[:])
	h[0] = blobCommitmentVersionKZG

	return h
}<|MERGE_RESOLUTION|>--- conflicted
+++ resolved
@@ -197,16 +197,11 @@
 	return maps.Clone(activePrecompiledContracts(rules))
 }
 
-<<<<<<< HEAD
-// ActivePrecompiles returns the precompiles enabled with the current configuration.
+// ActivePrecompiles returns the precompile addresses enabled with the current configuration.
 func ActivePrecompiles(rules params.Rules) (active []common.Address) {
 	defer func() {
 		active = rules.Hooks().ActivePrecompiles(append([]common.Address{}, active...))
 	}()
-=======
-// ActivePrecompiles returns the precompile addresses enabled with the current configuration.
-func ActivePrecompiles(rules params.Rules) []common.Address {
->>>>>>> f3c696fa
 	switch {
 	case rules.IsPrague:
 		return PrecompiledAddressesPrague
@@ -228,11 +223,7 @@
 // - the returned bytes,
 // - the _remaining_ gas,
 // - any error that occurred
-<<<<<<< HEAD
-func (args *evmCallArgs) RunPrecompiledContract(p PrecompiledContract, input []byte, suppliedGas uint64) (ret []byte, remainingGas uint64, err error) {
-=======
-func RunPrecompiledContract(p PrecompiledContract, input []byte, suppliedGas uint64, logger *tracing.Hooks) (ret []byte, remainingGas uint64, err error) {
->>>>>>> f3c696fa
+func (args *evmCallArgs) RunPrecompiledContract(p PrecompiledContract, input []byte, suppliedGas uint64, logger *tracing.Hooks) (ret []byte, remainingGas uint64, err error) {
 	gasCost := p.RequiredGas(input)
 	if suppliedGas < gasCost {
 		return nil, 0, ErrOutOfGas
