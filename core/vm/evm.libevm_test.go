--- conflicted
+++ resolved
@@ -36,9 +36,8 @@
 	return args
 }
 
-<<<<<<< HEAD
-func (chainIDOverrider) OverrideJumpTable(_ params.Rules, jt *JumpTable) *JumpTable { return jt }
-=======
+func (evmArgOverrider) OverrideJumpTable(_ params.Rules, jt *JumpTable) *JumpTable { return jt }
+
 func (o evmArgOverrider) OverrideEVMResetArgs(*EVMResetArgs) *EVMResetArgs {
 	return &EVMResetArgs{
 		TxContext: o.resetTxCtx,
@@ -54,7 +53,6 @@
 		libevmHooks = nil
 	})
 }
->>>>>>> 53ef0712
 
 func TestOverrideNewEVMArgs(t *testing.T) {
 	// The overrideNewEVMArgs function accepts and returns all arguments to
