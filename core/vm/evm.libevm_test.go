--- conflicted
+++ resolved
@@ -48,11 +48,7 @@
 	}
 }
 
-<<<<<<< HEAD
-func (o *evmArgOverrider) PreprocessingGasCharge(common.Hash) (uint64, error) {
-=======
 func (*evmArgOverrider) PreprocessingGasCharge(common.Hash) (uint64, error) {
->>>>>>> 9021836d
 	return 0, nil
 }
 
