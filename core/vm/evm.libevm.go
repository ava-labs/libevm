// Copyright 2025 the libevm authors.
//
// The libevm additions to go-ethereum are free software: you can redistribute
// them and/or modify them under the terms of the GNU Lesser General Public License
// as published by the Free Software Foundation, either version 3 of the License,
// or (at your option) any later version.
//
// The libevm additions are distributed in the hope that they will be useful,
// but WITHOUT ANY WARRANTY; without even the implied warranty of
// MERCHANTABILITY or FITNESS FOR A PARTICULAR PURPOSE. See the GNU Lesser
// General Public License for more details.
//
// You should have received a copy of the GNU Lesser General Public License
// along with the go-ethereum library. If not, see
// <http://www.gnu.org/licenses/>.

package vm

import (
	"github.com/holiman/uint256"

	"github.com/ava-labs/libevm/common"
	"github.com/ava-labs/libevm/libevm"
	"github.com/ava-labs/libevm/log"
)

// canCreateContract is a convenience wrapper for calling the
// [params.RulesHooks.CanCreateContract] hook.
func (evm *EVM) canCreateContract(caller ContractRef, contractToCreate common.Address, gas uint64) (remainingGas uint64, _ error) {
	addrs := &libevm.AddressContext{
		Origin: evm.Origin,
		EVMSemantic: libevm.CallerAndSelf{
			Caller: caller.Address(),
			Self:   contractToCreate,
		},
		// The "raw" caller isn't guaranteed to be known if the caller is a
		// delegate so the `Raw` field is documented as always being nil.
	}
	gas, err := evm.chainRules.Hooks().CanCreateContract(addrs, gas, evm.StateDB)

	// NOTE that this block only performs logging and that all paths propagate
	// `(gas, err)` unmodified.
	if err != nil {
		log.Debug(
			"Contract creation blocked by libevm hook",
			"origin", addrs.Origin,
			"caller", addrs.EVMSemantic.Caller,
			"contract", addrs.EVMSemantic.Self,
			"hooks", log.TypeOf(evm.chainRules.Hooks()),
			"reason", err,
		)
	}

	return gas, err
}

// Call executes the contract associated with the addr with the given input as
// parameters. It also handles any necessary value transfer required and takes
// the necessary steps to create accounts and reverses the state in case of an
// execution error or failed value transfer.
func (evm *EVM) Call(caller ContractRef, addr common.Address, input []byte, gas uint64, value *uint256.Int) (ret []byte, leftOverGas uint64, err error) {
	gas, err = evm.spendPreprocessingGas(gas)
	if err != nil {
		return nil, gas, err
	}
	return evm.call(caller, addr, input, gas, value)
}

<<<<<<< HEAD
// create wraps the original geth method of the same name, now name
=======
// create wraps the original geth method of the same name, now named
>>>>>>> 48af5931
// [EVM.createCommon], first spending preprocessing gas.
func (evm *EVM) create(caller ContractRef, codeAndHash *codeAndHash, gas uint64, value *uint256.Int, address common.Address, typ OpCode) ([]byte, common.Address, uint64, error) {
	gas, err := evm.spendPreprocessingGas(gas)
	if err != nil {
		return nil, common.Address{}, gas, err
	}
	return evm.createCommon(caller, codeAndHash, gas, value, address, typ)
}

func (evm *EVM) spendPreprocessingGas(gas uint64) (uint64, error) {
<<<<<<< HEAD
	if evm.depth > 0 || !libevmHooks.Registered() {
=======
	if internalCall := evm.depth > 0; internalCall || !libevmHooks.Registered() {
>>>>>>> 48af5931
		return gas, nil
	}
	c, err := libevmHooks.Get().PreprocessingGasCharge(evm.StateDB.TxHash())
	if err != nil {
		return gas, err
	}
	if c > gas {
		return 0, ErrOutOfGas
	}
	return gas - c, nil
}

// InvalidateExecution sets the error that will be returned by
// [EVM.ExecutionInvalidated] for the length of the current transaction; i.e.
// until [EVM.Reset] is called. This is honoured by state-transition logic to
// render the execution itself void (as against reverted).
//
// This method MUST NOT be exposed in a manner that allows contracts to set
// the error; it MAY be exposed to precompiles.
func (evm *EVM) InvalidateExecution(err error) {
	evm.executionInvalidated = err
}

// ExecutionInvalidated returns the last value passed to
// [EVM.InvalidateExecution] or nil if no such call has occurred or if
// [EVM.Reset] has been called.
func (evm *EVM) ExecutionInvalidated() error {
	return evm.executionInvalidated
}<|MERGE_RESOLUTION|>--- conflicted
+++ resolved
@@ -66,11 +66,7 @@
 	return evm.call(caller, addr, input, gas, value)
 }
 
-<<<<<<< HEAD
-// create wraps the original geth method of the same name, now name
-=======
 // create wraps the original geth method of the same name, now named
->>>>>>> 48af5931
 // [EVM.createCommon], first spending preprocessing gas.
 func (evm *EVM) create(caller ContractRef, codeAndHash *codeAndHash, gas uint64, value *uint256.Int, address common.Address, typ OpCode) ([]byte, common.Address, uint64, error) {
 	gas, err := evm.spendPreprocessingGas(gas)
@@ -81,11 +77,7 @@
 }
 
 func (evm *EVM) spendPreprocessingGas(gas uint64) (uint64, error) {
-<<<<<<< HEAD
-	if evm.depth > 0 || !libevmHooks.Registered() {
-=======
 	if internalCall := evm.depth > 0; internalCall || !libevmHooks.Registered() {
->>>>>>> 48af5931
 		return gas, nil
 	}
 	c, err := libevmHooks.Get().PreprocessingGasCharge(evm.StateDB.TxHash())
