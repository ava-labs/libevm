// Copyright 2024 the libevm authors.
//
// The libevm additions to go-ethereum are free software: you can redistribute
// them and/or modify them under the terms of the GNU Lesser General Public License
// as published by the Free Software Foundation, either version 3 of the License,
// or (at your option) any later version.
//
// The libevm additions are distributed in the hope that they will be useful,
// but WITHOUT ANY WARRANTY; without even the implied warranty of
// MERCHANTABILITY or FITNESS FOR A PARTICULAR PURPOSE. See the GNU Lesser
// General Public License for more details.
//
// You should have received a copy of the GNU Lesser General Public License
// along with the go-ethereum library. If not, see
// <http://www.gnu.org/licenses/>.
package vm_test

import (
	"bytes"
	"encoding/json"
	"errors"
	"fmt"
	"math"
	"math/big"
	"reflect"
	"strings"
	"testing"

	"github.com/holiman/uint256"
	"github.com/stretchr/testify/assert"
	"github.com/stretchr/testify/require"
	"golang.org/x/exp/rand"

	"github.com/ava-labs/libevm/common"
	"github.com/ava-labs/libevm/core"
	"github.com/ava-labs/libevm/core/types"
	"github.com/ava-labs/libevm/core/vm"
	"github.com/ava-labs/libevm/crypto"
	"github.com/ava-labs/libevm/eth/tracers"
	_ "github.com/ava-labs/libevm/eth/tracers/native"
	"github.com/ava-labs/libevm/libevm"
	"github.com/ava-labs/libevm/libevm/ethtest"
	"github.com/ava-labs/libevm/libevm/hookstest"
	"github.com/ava-labs/libevm/libevm/legacy"
	"github.com/ava-labs/libevm/params"
)

type precompileStub struct {
	requiredGas uint64
	returnData  []byte
}

func (s *precompileStub) RequiredGas([]byte) uint64  { return s.requiredGas }
func (s *precompileStub) Run([]byte) ([]byte, error) { return s.returnData, nil }

func TestPrecompileOverride(t *testing.T) {
	type test struct {
		name        string
		addr        common.Address
		requiredGas uint64
		stubData    []byte
	}

	const gasLimit = uint64(1e7)

	tests := []test{
		{
			name:        "arbitrary values",
			addr:        common.Address{'p', 'r', 'e', 'c', 'o', 'm', 'p', 'i', 'l', 'e'},
			requiredGas: 314159,
			stubData:    []byte("the return data"),
		},
	}

	rng := rand.New(rand.NewSource(42))
	for _, addr := range vm.PrecompiledAddressesCancun {
		tests = append(tests, test{
			name:        fmt.Sprintf("existing precompile %v", addr),
			addr:        addr,
			requiredGas: rng.Uint64n(gasLimit),
			stubData:    addr[:],
		})
	}

	for _, tt := range tests {
		t.Run(tt.name, func(t *testing.T) {
			hooks := &hookstest.Stub{
				PrecompileOverrides: map[common.Address]libevm.PrecompiledContract{
					tt.addr: &precompileStub{
						requiredGas: tt.requiredGas,
						returnData:  tt.stubData,
					},
				},
			}
			hooks.Register(t)

			t.Run(fmt.Sprintf("%T.Call([overridden precompile address = %v])", &vm.EVM{}, tt.addr), func(t *testing.T) {
				_, evm := ethtest.NewZeroEVM(t)
				gotData, gotGasLeft, err := evm.Call(vm.AccountRef{}, tt.addr, nil, gasLimit, uint256.NewInt(0))
				require.NoError(t, err)
				assert.Equal(t, tt.stubData, gotData, "contract's return data")
				assert.Equal(t, gasLimit-tt.requiredGas, gotGasLeft, "gas left")
			})
		})
	}
}

type statefulPrecompileOutput struct {
	ChainID                 *big.Int
	Addresses               *libevm.AddressContext
	StateValue              common.Hash
	ValueReceived           *uint256.Int
	ReadOnly                bool
	BlockNumber, Difficulty *big.Int
	BlockTime               uint64
	Input                   []byte
	IncomingCallType        vm.CallType
}

func (o statefulPrecompileOutput) String() string {
	var lines []string
	out := reflect.ValueOf(o)
FieldLoop:
	for i, n := 0, out.NumField(); i < n; i++ {
		name := out.Type().Field(i).Name
		fld := out.Field(i).Interface()

		verb := "%v"
		switch fld.(type) {
		case []byte:
			verb = "%#x"
		case *libevm.AddressContext:
			lines = append(
				lines,
				fmt.Sprintf("EVMSemantic addresses: %+v", o.Addresses.EVMSemantic),
				fmt.Sprintf("Raw addresses: %+v", o.Addresses.Raw),
			)
			continue FieldLoop
		case vm.CallType:
			verb = "%d (%[2]q)"
		}
		lines = append(lines, fmt.Sprintf("%s: "+verb, name, fld))
	}
	return strings.Join(lines, "\n")
}

func (o statefulPrecompileOutput) Bytes() []byte {
	return []byte(o.String())
}

func TestNewStatefulPrecompile(t *testing.T) {
	precompile := common.HexToAddress("60C0DE") // GO CODE
	rng := ethtest.NewPseudoRand(314159)
	slot := rng.Hash()

	const gasLimit = 1e6
	gasCost := rng.Uint64n(gasLimit)

	run := func(env vm.PrecompileEnvironment, input []byte, suppliedGas uint64) ([]byte, uint64, error) {
		if got, want := env.StateDB() != nil, !env.ReadOnly(); got != want {
			return nil, 0, fmt.Errorf("PrecompileEnvironment().StateDB() must be non-nil i.f.f. not read-only; got non-nil? %t; want %t", got, want)
		}
		hdr, err := env.BlockHeader()
		if err != nil {
			return nil, 0, err
		}

		out := &statefulPrecompileOutput{
			ChainID:          env.ChainConfig().ChainID,
			Addresses:        env.Addresses(),
			StateValue:       env.ReadOnlyState().GetState(precompile, slot),
			ValueReceived:    env.Value(),
			ReadOnly:         env.ReadOnly(),
			BlockNumber:      env.BlockNumber(),
			BlockTime:        env.BlockTime(),
			Difficulty:       hdr.Difficulty,
			Input:            input,
			IncomingCallType: env.IncomingCallType(),
		}
		return out.Bytes(), suppliedGas - gasCost, nil
	}
	hooks := &hookstest.Stub{
		PrecompileOverrides: map[common.Address]libevm.PrecompiledContract{
			precompile: vm.NewStatefulPrecompile(
				// In production, the new function signature should be used, but
				// this just exercises the converter.
				legacy.PrecompiledStatefulContract(run).Upgrade(),
			),
		},
	}
	hooks.Register(t)

	header := &types.Header{
		Number:     rng.BigUint64(),
		Time:       rng.Uint64(),
		Difficulty: rng.BigUint64(),
	}
	input := rng.Bytes(8)
	stateValue := rng.Hash()
	transferValue := rng.Uint256()
	chainID := rng.BigUint64()

	caller := common.HexToAddress("CA11E12") // caller of the precompile
	eoa := common.HexToAddress("E0A")        // caller of the precompile-caller
	callerContract := vm.NewContract(vm.AccountRef(eoa), vm.AccountRef(caller), uint256.NewInt(0), 1e6)

	state, evm := ethtest.NewZeroEVM(
		t,
		ethtest.WithBlockContext(
			core.NewEVMBlockContext(header, nil, rng.AddressPtr()),
		),
		ethtest.WithChainConfig(
			&params.ChainConfig{ChainID: chainID},
		),
	)
	state.SetState(precompile, slot, stateValue)
	state.SetBalance(caller, new(uint256.Int).Not(uint256.NewInt(0)))
	evm.Origin = eoa

	// By definition, the raw caller and self are the same for every test case,
	// regardless of the incoming call type.
	rawAddresses := libevm.CallerAndSelf{
		Caller: caller,
		Self:   precompile,
	}

	tests := []struct {
		name              string
		call              func() ([]byte, uint64, error)
		wantAddresses     *libevm.AddressContext
		wantTransferValue *uint256.Int
		// Note that this only covers evm.readOnly being true because of the
		// precompile's call. See TestInheritReadOnly for alternate case.
		wantReadOnly bool
		wantCallType vm.CallType
	}{
		{
			name: "EVM.Call()",
			call: func() ([]byte, uint64, error) {
				return evm.Call(callerContract, precompile, input, gasLimit, transferValue)
			},
			wantAddresses: &libevm.AddressContext{
				Origin:      eoa,
				EVMSemantic: rawAddresses,
				Raw:         &rawAddresses,
			},
			wantReadOnly:      false,
			wantTransferValue: transferValue,
			wantCallType:      vm.Call,
		},
		{
			name: "EVM.CallCode()",
			call: func() ([]byte, uint64, error) {
				return evm.CallCode(callerContract, precompile, input, gasLimit, transferValue)
			},
			wantAddresses: &libevm.AddressContext{
				Origin: eoa,
				EVMSemantic: libevm.CallerAndSelf{
					Caller: caller,
					Self:   caller,
				},
				Raw: &rawAddresses,
			},
			wantReadOnly:      false,
			wantTransferValue: transferValue,
			wantCallType:      vm.CallCode,
		},
		{
			name: "EVM.DelegateCall()",
			call: func() ([]byte, uint64, error) {
				return evm.DelegateCall(callerContract, precompile, input, gasLimit)
			},
			wantAddresses: &libevm.AddressContext{
				Origin: eoa,
				EVMSemantic: libevm.CallerAndSelf{
					Caller: eoa, // inherited from caller
					Self:   caller,
				},
				Raw: &rawAddresses,
			},
			wantReadOnly:      false,
			wantTransferValue: uint256.NewInt(0),
			wantCallType:      vm.DelegateCall,
		},
		{
			name: "EVM.StaticCall()",
			call: func() ([]byte, uint64, error) {
				return evm.StaticCall(callerContract, precompile, input, gasLimit)
			},
			wantAddresses: &libevm.AddressContext{
				Origin:      eoa,
				EVMSemantic: rawAddresses,
				Raw:         &rawAddresses,
			},
			wantReadOnly:      true,
			wantTransferValue: uint256.NewInt(0),
			wantCallType:      vm.StaticCall,
		},
	}

	for _, tt := range tests {
		t.Run(tt.name, func(t *testing.T) {
			wantOutput := statefulPrecompileOutput{
				ChainID:          chainID,
				Addresses:        tt.wantAddresses,
				StateValue:       stateValue,
				ValueReceived:    tt.wantTransferValue,
				ReadOnly:         tt.wantReadOnly,
				BlockNumber:      header.Number,
				BlockTime:        header.Time,
				Difficulty:       header.Difficulty,
				Input:            input,
				IncomingCallType: tt.wantCallType,
			}

			wantGasLeft := gasLimit - gasCost

			gotReturnData, gotGasLeft, err := tt.call()
			require.NoError(t, err)
			assert.Equal(t, wantOutput.String(), string(gotReturnData))
			assert.Equal(t, wantGasLeft, gotGasLeft)
		})
	}
}

func TestPrecompileInvalidatesExecution(t *testing.T) {
	errIfInvalidated := errors.New("execution invalidated")
	inputToInvalidate := []byte("invalidate")
	run := func(env vm.PrecompileEnvironment, input []byte) ([]byte, error) {
		if bytes.Equal(input, inputToInvalidate) {
			env.InvalidateExecution(errIfInvalidated)
		}
		return []byte{}, nil
	}

	precompile := common.HexToAddress("60C0DE") // GO CODE
	hooks := &hookstest.Stub{
		PrecompileOverrides: map[common.Address]libevm.PrecompiledContract{
			precompile: vm.NewStatefulPrecompile(run),
		},
	}
	hooks.Register(t)

	// The EVM instance MUST be reused across all tests to ensure that
	// [vm.EVM.Reset] undoes any invalidation.
	stateDB, evm := ethtest.NewZeroEVM(t)

	tests := []struct {
		name    string
		nonce   uint64
		input   []byte
		wantErr error
	}{
		{
			name:    "not_invalidating",
			input:   []byte{},
			nonce:   0,
			wantErr: nil,
		},
		{
			name:    "invalidating",
			nonce:   1,
			input:   inputToInvalidate,
			wantErr: errIfInvalidated,
		},
		{
			// Tests that:
			// (a) [vm.EVM.Reset] undoes the previous invalidation; and
			// (b) Invalidation reverted state changes, as seen by the nonce.
			name:    "evm_reset_not_invalidating_after_invalid",
			input:   []byte{},
			nonce:   1, // unchanged because the last was invalidated
			wantErr: nil,
		},
	}

	for _, tt := range tests {
		t.Run(tt.name, func(t *testing.T) {
			msg := &core.Message{
				Nonce: tt.nonce,
				Data:  tt.input,

				// Common across all txs
				To:       &precompile,
				GasLimit: 1e6, // arbitrary but sufficiently high
				GasPrice: big.NewInt(0),
				Value:    big.NewInt(0),
			}

			evm.Reset(core.NewEVMTxContext(msg), stateDB)

			gas := core.GasPool(math.MaxUint64)
			_, err := core.ApplyMessage(evm, msg, &gas)
			require.ErrorIs(t, err, tt.wantErr, "core.ApplyMessage()")
		})
	}
}

func TestInheritReadOnly(t *testing.T) {
	// The regular test of stateful precompiles only checks the read-only state
	// when called directly via vm.EVM.*Call*() methods. That approach will not
	// result in a read-only state via inheritance, which occurs when already in
	// a read-only environment there is a non-static call to a precompile.
	//
	// Test strategy:
	//
	// 1. Create a precompile that echoes its read-only status in the return
	//    data. We MUST NOT assert inside the precompile as we need proof that
	//    the precompile was actually called.
	//
	// 2. Create a bytecode contract that calls the precompile with CALL and
	//    propagates the return data. Using CALL (i.e. not STATICCALL) means
	//    that we know for certain that [forceReadOnly] isn't being used and,
	//    instead, the read-only state is being read from
	//    evm.interpreter.readOnly.
	//
	// 3. Assert that the returned input is as expected for the read-only state.

	// (1)

	precompile := common.Address{255}

	const (
		ifReadOnly = iota + 1 // see contract bytecode for rationale
		ifNotReadOnly
	)
	hooks := &hookstest.Stub{
		PrecompileOverrides: map[common.Address]libevm.PrecompiledContract{
			precompile: vm.NewStatefulPrecompile(
				func(env vm.PrecompileEnvironment, input []byte) ([]byte, error) {
					if env.ReadOnly() {
						return []byte{ifReadOnly}, nil
					}
					return []byte{ifNotReadOnly}, nil
				},
			),
		},
	}
	hookstest.Register(t, params.Extras[*hookstest.Stub, *hookstest.Stub]{
		NewRules: func(_ *params.ChainConfig, r *params.Rules, _ *hookstest.Stub, blockNum *big.Int, isMerge bool, timestamp uint64) *hookstest.Stub {
			r.IsCancun = true // enable PUSH0
			return hooks
		},
	})

	// (2)
	contract := makeReturnProxy(t, precompile, vm.CALL)

	state, evm := ethtest.NewZeroEVM(t)
	rng := ethtest.NewPseudoRand(42)
	contractAddr := rng.Address()
	state.CreateAccount(contractAddr)
	state.SetCode(contractAddr, convertBytes[vm.OpCode, byte](contract...))

	// (3)

	caller := vm.AccountRef(rng.Address())
	tests := []struct {
		name string
		call func() ([]byte, uint64, error)
		want byte
	}{
		{
			name: "EVM.Call()",
			call: func() ([]byte, uint64, error) {
				return evm.Call(caller, contractAddr, []byte{}, 1e6, uint256.NewInt(0))
			},
			want: ifNotReadOnly,
		},
		{
			name: "EVM.StaticCall()",
			call: func() ([]byte, uint64, error) {
				return evm.StaticCall(vm.AccountRef(rng.Address()), contractAddr, []byte{}, 1e6)
			},
			want: ifReadOnly,
		},
	}

	for _, tt := range tests {
		t.Run(tt.name, func(t *testing.T) {
			got, _, err := tt.call()
			require.NoError(t, err)
			require.Equalf(t, []byte{tt.want}, got, "want %d if read-only, otherwise %d", ifReadOnly, ifNotReadOnly)
		})
	}
}

// makeReturnProxy returns the bytecode of a contract that will call `dest` with
// the specified call type and propagated the returned value.
//
// The contract does NOT check if the call reverted. In this case, the
// propagated return value will always be an empty slice. Tests using these
// proxies MUST use non-empty slices as test values.
//
// TODO(arr4n): convert this to arr4n/specops for clarity and to make it easier
// to generate a revert check.
func makeReturnProxy(t *testing.T, dest common.Address, call vm.OpCode) []vm.OpCode {
	t.Helper()
	const p0 = vm.PUSH0
	contract := []vm.OpCode{
		vm.CALLDATASIZE, p0, p0, vm.CALLDATACOPY,

		p0,              // retSize
		p0,              // retOffset
		vm.CALLDATASIZE, // argSize
		p0,              // argOffset
	}

	// See CALL signature: https://www.evm.codes/#f1?fork=cancun
	switch call {
	case vm.CALL, vm.CALLCODE:
		contract = append(contract, p0) // value
	case vm.DELEGATECALL, vm.STATICCALL:
	default:
		t.Fatalf("Bad test setup: invalid non-CALL-type opcode %s", call)
	}

	contract = append(contract, vm.PUSH20)
	contract = append(contract, convertBytes[byte, vm.OpCode](dest[:]...)...)

	contract = append(contract,
		p0, // gas
		call,

		// See function comment re ignored reverts.
		vm.RETURNDATASIZE, p0, p0, vm.RETURNDATACOPY,
		vm.RETURNDATASIZE, p0, vm.RETURN,
	)
	return contract
}

func convertBytes[From ~byte, To ~byte](buf ...From) []To {
	out := make([]To, len(buf))
	for i, b := range buf {
		out[i] = To(b)
	}
	return out
}

func TestCanCreateContract(t *testing.T) {
	rng := ethtest.NewPseudoRand(142857)
	account := rng.Address()
	slot := rng.Hash()

	const gasLimit uint64 = 1e6
	gasUsage := rng.Uint64n(gasLimit)

	makeErr := func(cc *libevm.AddressContext, stateVal common.Hash) error {
		return fmt.Errorf("Origin: %v Caller: %v Contract: %v State: %v", cc.Origin, cc.EVMSemantic.Caller, cc.EVMSemantic.Self, stateVal)
	}
	hooks := &hookstest.Stub{
		CanCreateContractFn: func(cc *libevm.AddressContext, gas uint64, s libevm.StateReader) (uint64, error) {
			return gas - gasUsage, makeErr(cc, s.GetState(account, slot))
		},
	}
	hooks.Register(t)

	origin := rng.Address()
	caller := rng.Address()
	value := rng.Hash()
	code := []byte{byte(vm.STOP)}
	salt := rng.Hash()

	create := crypto.CreateAddress(caller, 0)
	create2 := crypto.CreateAddress2(caller, salt, crypto.Keccak256(code))

	tests := []struct {
		name    string
		create  func(*vm.EVM) ([]byte, common.Address, uint64, error)
		wantErr error
	}{
		{
			name: "Create",
			create: func(evm *vm.EVM) ([]byte, common.Address, uint64, error) {
				return evm.Create(vm.AccountRef(caller), code, gasLimit, uint256.NewInt(0))
			},
			wantErr: makeErr(
				&libevm.AddressContext{
					Origin: origin,
					EVMSemantic: libevm.CallerAndSelf{
						Caller: caller,
						Self:   create,
					},
					// `Raw` is documented as always being nil.
				},
				value,
			),
		},
		{
			name: "Create2",
			create: func(evm *vm.EVM) ([]byte, common.Address, uint64, error) {
				return evm.Create2(vm.AccountRef(caller), code, gasLimit, uint256.NewInt(0), new(uint256.Int).SetBytes(salt[:]))
			},
			wantErr: makeErr(
				&libevm.AddressContext{
					Origin: origin,
					EVMSemantic: libevm.CallerAndSelf{
						Caller: caller,
						Self:   create2,
					},
					// As above re `Raw` always being nil.
				},
				value,
			),
		},
	}

	for _, tt := range tests {
		t.Run(tt.name, func(t *testing.T) {
			state, evm := ethtest.NewZeroEVM(t)
			state.SetState(account, slot, value)
			evm.TxContext.Origin = origin

			_, _, gasRemaining, err := tt.create(evm)
			require.EqualError(t, err, tt.wantErr.Error())
			// require prints uint64s in hex
			require.Equal(t, int(gasLimit-gasUsage), int(gasRemaining), "gas remaining") //nolint:gosec // G115 won't overflow as <= 1e6
		})
	}
}

func TestActivePrecompilesOverride(t *testing.T) {
	newRules := func() params.Rules {
		return new(params.ChainConfig).Rules(big.NewInt(0), false, 0)
	}
	defaultActive := vm.ActivePrecompiles(newRules())

	rng := ethtest.NewPseudoRand(0xDecafC0ffeeBad)
	precompiles := make([]common.Address, rng.Intn(10)+5)
	for i := range precompiles {
		precompiles[i] = rng.Address()
	}
	hooks := &hookstest.Stub{
		ActivePrecompilesFn: func(active []common.Address) []common.Address {
			assert.Equal(t, defaultActive, active, "ActivePrecompiles() hook receives default addresses")
			return precompiles
		},
	}
	hooks.Register(t)

	require.Equal(t, precompiles, vm.ActivePrecompiles(newRules()), "vm.ActivePrecompiles() returns overridden addresses")
}

func TestPrecompileMakeCall(t *testing.T) {
	// There is one test per *CALL* op code:
	//
	// 1. `eoa` makes a call to a bytecode contract, `caller`;
	// 2. `caller` calls `sut`, the precompile under test, via the test's *CALL* op code;
	// 3. `sut` makes a Call() to `dest`, which reflects env data for testing.
	//
	// This acts as a full integration test of a precompile being invoked before
	// making an "outbound" call.
	eoa := common.HexToAddress("E0A")
	caller := common.HexToAddress("CA11E12")
	sut := common.HexToAddress("7E57ED")
	dest := common.HexToAddress("DE57")

	rng := ethtest.NewPseudoRand(142857)
	precompileCallData := rng.Bytes(8)

	// If the SUT precompile receives this as its calldata then it will use the
	// vm.WithUNSAFECallerAddressProxying() option.
	unsafeCallerProxyOptSentinel := []byte("override-caller sentinel")

	hooks := &hookstest.Stub{
		PrecompileOverrides: map[common.Address]libevm.PrecompiledContract{
			sut: vm.NewStatefulPrecompile(func(env vm.PrecompileEnvironment, input []byte) (ret []byte, err error) {
				var opts []vm.CallOption
				if bytes.Equal(input, unsafeCallerProxyOptSentinel) {
					opts = append(opts, vm.WithUNSAFECallerAddressProxying())
				}
				// We are ultimately testing env.Call(), hence why this is the
				// SUT. If this is ever extended to include DELEGATECALL or
				// CALLCODE then the expected [libevm.AddressContext.Raw] values
				// of the tests cases also need to change.
				return env.Call(dest, precompileCallData, env.Gas(), uint256.NewInt(0), opts...)
			}),
			dest: vm.NewStatefulPrecompile(func(env vm.PrecompileEnvironment, input []byte) (ret []byte, err error) {
				out := &statefulPrecompileOutput{
					Addresses: env.Addresses(),
					ReadOnly:  env.ReadOnly(),
					Input:     input, // expected to be callData
				}
				return out.Bytes(), nil
			}),
		},
	}
	hookstest.Register(t, params.Extras[*hookstest.Stub, *hookstest.Stub]{
		NewRules: func(_ *params.ChainConfig, r *params.Rules, _ *hookstest.Stub, blockNum *big.Int, isMerge bool, timestamp uint64) *hookstest.Stub {
			r.IsCancun = true // enable PUSH0
			return hooks
		},
	})

	tests := []struct {
		incomingCallType vm.OpCode
		eoaTxCallData    []byte
		// Unlike TestNewStatefulPrecompile, which tests the AddressContext of
		// the precompile itself, these test the AddressContext of a contract
		// called by the precompile.
		want statefulPrecompileOutput
	}{
		{
			incomingCallType: vm.CALL,
			want: statefulPrecompileOutput{
				Addresses: &libevm.AddressContext{
					Origin: eoa,
					EVMSemantic: libevm.CallerAndSelf{
						Caller: sut,
						Self:   dest,
					},
				},
				Input: precompileCallData,
			},
		},
		{
			incomingCallType: vm.CALL,
			eoaTxCallData:    unsafeCallerProxyOptSentinel,
			want: statefulPrecompileOutput{
				Addresses: &libevm.AddressContext{
					Origin: eoa,
					EVMSemantic: libevm.CallerAndSelf{
						Caller: caller, // overridden by CallOption
						Self:   dest,
					},
				},
				Input: precompileCallData,
			},
		},
		{
			incomingCallType: vm.CALLCODE,
			want: statefulPrecompileOutput{
				Addresses: &libevm.AddressContext{
					Origin: eoa,
					EVMSemantic: libevm.CallerAndSelf{
						Caller: caller, // SUT runs as its own caller because of CALLCODE
						Self:   dest,
					},
				},
				Input: precompileCallData,
			},
		},
		{
			incomingCallType: vm.CALLCODE,
			eoaTxCallData:    unsafeCallerProxyOptSentinel,
			want: statefulPrecompileOutput{
				Addresses: &libevm.AddressContext{
					Origin: eoa,
					EVMSemantic: libevm.CallerAndSelf{
						Caller: caller, // CallOption is a NOOP
						Self:   dest,
					},
				},
				Input: precompileCallData,
			},
		},
		{
			incomingCallType: vm.DELEGATECALL,
			want: statefulPrecompileOutput{
				Addresses: &libevm.AddressContext{
					Origin: eoa,
					EVMSemantic: libevm.CallerAndSelf{
						Caller: caller, // as with CALLCODE
						Self:   dest,
					},
				},
				Input: precompileCallData,
			},
		},
		{
			incomingCallType: vm.DELEGATECALL,
			eoaTxCallData:    unsafeCallerProxyOptSentinel,
			want: statefulPrecompileOutput{
				Addresses: &libevm.AddressContext{
					Origin: eoa,
					EVMSemantic: libevm.CallerAndSelf{
						Caller: caller, // CallOption is a NOOP
						Self:   dest,
					},
				},
				Input: precompileCallData,
			},
		},
		{
			incomingCallType: vm.STATICCALL,
			want: statefulPrecompileOutput{
				Addresses: &libevm.AddressContext{
					Origin: eoa,
					EVMSemantic: libevm.CallerAndSelf{
						Caller: sut,
						Self:   dest,
					},
				},
				Input: precompileCallData,
				// This demonstrates that even though the precompile makes a
				// (non-static) CALL, the read-only state is inherited. Yes,
				// this is _another_ way to get a read-only state, different to
				// the other tests.
				ReadOnly: true,
			},
		},
		{
			incomingCallType: vm.STATICCALL,
			eoaTxCallData:    unsafeCallerProxyOptSentinel,
			want: statefulPrecompileOutput{
				Addresses: &libevm.AddressContext{
					Origin: eoa,
					EVMSemantic: libevm.CallerAndSelf{
						Caller: caller, // overridden by CallOption
						Self:   dest,
					},
				},
				Input:    precompileCallData,
				ReadOnly: true,
			},
		},
	}

	for _, tt := range tests {
		t.Run(tt.incomingCallType.String(), func(t *testing.T) {
			// From the perspective of `dest` after a CALL from `sut`.
			tt.want.Addresses.Raw = &tt.want.Addresses.EVMSemantic

			t.Logf("calldata = %q", tt.eoaTxCallData)
			state, evm := ethtest.NewZeroEVM(t)
			evm.Origin = eoa
			state.CreateAccount(caller)
			proxy := makeReturnProxy(t, sut, tt.incomingCallType)
			state.SetCode(caller, convertBytes[vm.OpCode, byte](proxy...))

			got, _, err := evm.Call(vm.AccountRef(eoa), caller, tt.eoaTxCallData, 1e6, uint256.NewInt(0))
			require.NoError(t, err)
			require.Equal(t, tt.want.String(), string(got))
		})
	}
}

func TestPrecompileCallWithTracer(t *testing.T) {
	// The native pre-state tracer, when logging storage, assumes an invariant
	// that is broken by a precompile calling another contract. This is a test
	// of the fix, ensuring that an SLOADed value is properly handled by the
	// tracer.

	rng := ethtest.NewPseudoRand(42 * 142857)
	precompile := rng.Address()
	contract := rng.Address()

	hooks := &hookstest.Stub{
		PrecompileOverrides: map[common.Address]libevm.PrecompiledContract{
			precompile: vm.NewStatefulPrecompile(func(env vm.PrecompileEnvironment, input []byte) (ret []byte, err error) {
				return env.Call(contract, nil, env.Gas(), uint256.NewInt(0))
			}),
		},
	}
	hooks.Register(t)

	state, evm := ethtest.NewZeroEVM(t)
	evm.GasPrice = big.NewInt(1)

	state.CreateAccount(contract)
	var zeroHash common.Hash
	value := rng.Hash()
	state.SetState(contract, zeroHash, value)
	state.SetCode(contract, convertBytes[vm.OpCode, byte](vm.PC, vm.SLOAD))

	const tracerName = "prestateTracer"
	tracer, err := tracers.DefaultDirectory.New(tracerName, nil, nil)
	require.NoErrorf(t, err, "tracers.DefaultDirectory.New(%q)", tracerName)
	evm.Config.Tracer = tracer

	_, _, err = evm.Call(vm.AccountRef(rng.Address()), precompile, []byte{}, 1e6, uint256.NewInt(0))
	require.NoError(t, err, "evm.Call([precompile that calls regular contract])")

	gotJSON, err := tracer.GetResult()
	require.NoErrorf(t, err, "%T.GetResult()", tracer)
	var got map[common.Address]struct{ Storage map[common.Hash]common.Hash }
	require.NoErrorf(t, json.Unmarshal(gotJSON, &got), "json.Unmarshal(%T.GetResult(), %T)", tracer, &got)
	require.Equal(t, value, got[contract].Storage[zeroHash], "value loaded with SLOAD")
<<<<<<< HEAD
}

//nolint:testableexamples // Including output would only make the example more complicated and hide the true intent
func ExamplePrecompileEnvironment() {
	// To determine the actual caller of a precompile, as against the effective
	// caller (under EVM rules, as exposed by `Addresses().Caller`):
	actualCaller := func(env vm.PrecompileEnvironment) common.Address {
		if env.IncomingCallType() == vm.DelegateCall {
			// DelegateCall acts as if it were its own caller.
			return env.Addresses().Self
		}
		// CallCode could return either `Self` or `Caller` as it acts as its
		// caller but doesn't inherit the caller's caller as DelegateCall does.
		// Having it handled here is arbitrary from a behavioural perspective
		// and is done only to simplify the code.
		//
		// Call and StaticCall don't affect self/caller semantics in any way.
		return env.Addresses().Caller
	}

	// actualCaller would typically be a top-level function. It's only a
	// variable to include it in this example function.
	_ = actualCaller
}

func TestReentrancyGuard(t *testing.T) {
	sut := common.HexToAddress("7E57ED")
	eve := common.HexToAddress("BAD")
	eveCalled := false

	zero := func() *uint256.Int {
		return uint256.NewInt(0)
	}

	returnIfGuarded := []byte("guarded")

	hooks := &hookstest.Stub{
		PrecompileOverrides: map[common.Address]libevm.PrecompiledContract{
			eve: vm.NewStatefulPrecompile(func(env vm.PrecompileEnvironment, input []byte) (ret []byte, err error) {
				eveCalled = true
				return env.Call(sut, []byte{}, env.Gas(), zero()) // i.e. reenter
			}),
			sut: vm.NewStatefulPrecompile(func(env vm.PrecompileEnvironment, input []byte) (ret []byte, err error) {
				// The argument is optional and used only to allow more than one
				// guard in a contract.
				if err := env.ReentrancyGuard(nil); err != nil {
					return returnIfGuarded, err
				}
				if env.Addresses().Caller == eve {
					// A real precompile MUST NOT panic under any circumstances.
					// It is done here to avoid a loop should the guard not
					// work.
					panic("reentrancy")
				}
				return env.Call(eve, []byte{}, env.Gas(), zero())
			}),
		},
	}
	hooks.Register(t)

	_, evm := ethtest.NewZeroEVM(t)
	got, _, err := evm.Call(vm.AccountRef{}, sut, []byte{}, 1e6, zero())
	require.True(t, eveCalled, "Malicious contract called")
	assert.Equal(t, err, vm.ErrExecutionReverted, "Precompile reverted")
	assert.Equal(t, returnIfGuarded, got, "Precompile reverted with expected data")
=======
>>>>>>> e7035f19
}<|MERGE_RESOLUTION|>--- conflicted
+++ resolved
@@ -876,30 +876,6 @@
 	var got map[common.Address]struct{ Storage map[common.Hash]common.Hash }
 	require.NoErrorf(t, json.Unmarshal(gotJSON, &got), "json.Unmarshal(%T.GetResult(), %T)", tracer, &got)
 	require.Equal(t, value, got[contract].Storage[zeroHash], "value loaded with SLOAD")
-<<<<<<< HEAD
-}
-
-//nolint:testableexamples // Including output would only make the example more complicated and hide the true intent
-func ExamplePrecompileEnvironment() {
-	// To determine the actual caller of a precompile, as against the effective
-	// caller (under EVM rules, as exposed by `Addresses().Caller`):
-	actualCaller := func(env vm.PrecompileEnvironment) common.Address {
-		if env.IncomingCallType() == vm.DelegateCall {
-			// DelegateCall acts as if it were its own caller.
-			return env.Addresses().Self
-		}
-		// CallCode could return either `Self` or `Caller` as it acts as its
-		// caller but doesn't inherit the caller's caller as DelegateCall does.
-		// Having it handled here is arbitrary from a behavioural perspective
-		// and is done only to simplify the code.
-		//
-		// Call and StaticCall don't affect self/caller semantics in any way.
-		return env.Addresses().Caller
-	}
-
-	// actualCaller would typically be a top-level function. It's only a
-	// variable to include it in this example function.
-	_ = actualCaller
 }
 
 func TestReentrancyGuard(t *testing.T) {
@@ -925,7 +901,7 @@
 				if err := env.ReentrancyGuard(nil); err != nil {
 					return returnIfGuarded, err
 				}
-				if env.Addresses().Caller == eve {
+				if env.Addresses().EVMSemantic.Caller == eve {
 					// A real precompile MUST NOT panic under any circumstances.
 					// It is done here to avoid a loop should the guard not
 					// work.
@@ -942,6 +918,4 @@
 	require.True(t, eveCalled, "Malicious contract called")
 	assert.Equal(t, err, vm.ErrExecutionReverted, "Precompile reverted")
 	assert.Equal(t, returnIfGuarded, got, "Precompile reverted with expected data")
-=======
->>>>>>> e7035f19
 }