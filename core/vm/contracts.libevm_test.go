--- conflicted
+++ resolved
@@ -116,27 +116,16 @@
 	const gasLimit = 1e6
 	gasCost := rng.Uint64n(gasLimit)
 
-<<<<<<< HEAD
-	run := func(env vm.PrecompileEnvironment, input []byte) ([]byte, error) {
-=======
-	makeOutput := func(caller, self common.Address, input []byte, stateVal common.Hash, readOnly bool) []byte {
-		return []byte(fmt.Sprintf(
-			"Caller: %v Precompile: %v State: %v Read-only: %t, Input: %#x",
-			caller, self, stateVal, readOnly, input,
-		))
-	}
 	run := func(env vm.PrecompileEnvironment, input []byte, suppliedGas uint64) ([]byte, uint64, error) {
->>>>>>> c5da3ca9
 		if got, want := env.StateDB() != nil, !env.ReadOnly(); got != want {
 			return nil, 0, fmt.Errorf("PrecompileEnvironment().StateDB() must be non-nil i.f.f. not read-only; got non-nil? %t; want %t", got, want)
 		}
 		hdr, err := env.BlockHeader()
 		if err != nil {
-			return nil, err
+			return nil, 0, err
 		}
 
 		addrs := env.Addresses()
-<<<<<<< HEAD
 		out := &statefulPrecompileOutput{
 			Caller:      addrs.Caller,
 			Self:        addrs.Self,
@@ -147,11 +136,7 @@
 			Difficulty:  hdr.Difficulty,
 			Input:       input,
 		}
-		return []byte(out.String()), nil
-=======
-		val := env.ReadOnlyState().GetState(precompile, slot)
-		return makeOutput(addrs.Caller, addrs.Self, input, val, env.ReadOnly()), suppliedGas - gasCost, nil
->>>>>>> c5da3ca9
+		return []byte(out.String()), suppliedGas - gasCost, nil
 	}
 	hooks := &hookstest.Stub{
 		PrecompileOverrides: map[common.Address]libevm.PrecompiledContract{
