// Copyright 2014 The go-ethereum Authors
// This file is part of the go-ethereum library.
//
// The go-ethereum library is free software: you can redistribute it and/or modify
// it under the terms of the GNU Lesser General Public License as published by
// the Free Software Foundation, either version 3 of the License, or
// (at your option) any later version.
//
// The go-ethereum library is distributed in the hope that it will be useful,
// but WITHOUT ANY WARRANTY; without even the implied warranty of
// MERCHANTABILITY or FITNESS FOR A PARTICULAR PURPOSE. See the
// GNU Lesser General Public License for more details.
//
// You should have received a copy of the GNU Lesser General Public License
// along with the go-ethereum library. If not, see <http://www.gnu.org/licenses/>.

package vm

import (
	"errors"
	"math/big"
	"sync/atomic"

	"github.com/ethereum/go-ethereum/common"
	"github.com/ethereum/go-ethereum/core/tracing"
	"github.com/ethereum/go-ethereum/core/types"
	"github.com/ethereum/go-ethereum/crypto"
	"github.com/ethereum/go-ethereum/log"
	"github.com/ethereum/go-ethereum/params"
	"github.com/holiman/uint256"
)

type (
	// CanTransferFunc is the signature of a transfer guard function
	CanTransferFunc func(StateDB, common.Address, *uint256.Int) bool
	// TransferFunc is the signature of a transfer function
	TransferFunc func(StateDB, common.Address, common.Address, *uint256.Int)
	// GetHashFunc returns the n'th block hash in the blockchain
	// and is used by the BLOCKHASH EVM op code.
	GetHashFunc func(uint64) common.Hash
)

func (evm *EVM) precompile(addr common.Address) (PrecompiledContract, bool) {
	if p, override := evm.chainRules.Hooks().PrecompileOverride(addr); override {
		log.Debug("Overriding precompile", "address", addr, "implementation", log.TypeOf(p))
		return p, p != nil
	}
	var precompiles map[common.Address]PrecompiledContract
	switch {
	case evm.chainRules.IsPrague:
		precompiles = PrecompiledContractsPrague
	case evm.chainRules.IsCancun:
		precompiles = PrecompiledContractsCancun
	case evm.chainRules.IsBerlin:
		precompiles = PrecompiledContractsBerlin
	case evm.chainRules.IsIstanbul:
		precompiles = PrecompiledContractsIstanbul
	case evm.chainRules.IsByzantium:
		precompiles = PrecompiledContractsByzantium
	default:
		precompiles = PrecompiledContractsHomestead
	}
	p, ok := precompiles[addr]
	return p, ok
}

// BlockContext provides the EVM with auxiliary information. Once provided
// it shouldn't be modified.
type BlockContext struct {
	// CanTransfer returns whether the account contains
	// sufficient ether to transfer the value
	CanTransfer CanTransferFunc
	// Transfer transfers ether from one account to the other
	Transfer TransferFunc
	// GetHash returns the hash corresponding to n
	GetHash GetHashFunc

	// Block information
	Coinbase    common.Address // Provides information for COINBASE
	GasLimit    uint64         // Provides information for GASLIMIT
	BlockNumber *big.Int       // Provides information for NUMBER
	Time        uint64         // Provides information for TIME
	Difficulty  *big.Int       // Provides information for DIFFICULTY
	BaseFee     *big.Int       // Provides information for BASEFEE (0 if vm runs with NoBaseFee flag and 0 gas price)
	BlobBaseFee *big.Int       // Provides information for BLOBBASEFEE (0 if vm runs with NoBaseFee flag and 0 blob gas price)
	Random      *common.Hash   // Provides information for PREVRANDAO

	Header *types.Header // libevm addition; not guaranteed to be set
}

// TxContext provides the EVM with information about a transaction.
// All fields can change between transactions.
type TxContext struct {
	// Message information
	Origin     common.Address // Provides information for ORIGIN
	GasPrice   *big.Int       // Provides information for GASPRICE (and is used to zero the basefee if NoBaseFee is set)
	BlobHashes []common.Hash  // Provides information for BLOBHASH
	BlobFeeCap *big.Int       // Is used to zero the blobbasefee if NoBaseFee is set
}

// EVM is the Ethereum Virtual Machine base object and provides
// the necessary tools to run a contract on the given state with
// the provided context. It should be noted that any error
// generated through any of the calls should be considered a
// revert-state-and-consume-all-gas operation, no checks on
// specific errors should ever be performed. The interpreter makes
// sure that any errors generated are to be considered faulty code.
//
// The EVM should never be reused and is not thread safe.
type EVM struct {
	// Context provides auxiliary blockchain related information
	Context BlockContext
	TxContext
	// StateDB gives access to the underlying state
	StateDB StateDB
	// Depth is the current call stack
	depth int

	// chainConfig contains information about the current chain
	chainConfig *params.ChainConfig
	// chain rules contains the chain rules for the current epoch
	chainRules params.Rules
	// virtual machine configuration options used to initialise the
	// evm.
	Config Config
	// global (to this context) ethereum virtual machine
	// used throughout the execution of the tx.
	interpreter *EVMInterpreter
	// abort is used to abort the EVM calling operations
	abort atomic.Bool
	// callGasTemp holds the gas available for the current call. This is needed because the
	// available gas is calculated in gasCall* according to the 63/64 rule and later
	// applied in opCall*.
	callGasTemp uint64

	// libevm
	executionInvalidated error // see [EVM.InvalidateExecution]
}

// NewEVM returns a new EVM. The returned EVM is not thread safe and should
// only ever be used *once*.
func NewEVM(blockCtx BlockContext, txCtx TxContext, statedb StateDB, chainConfig *params.ChainConfig, config Config) *EVM {
	// If basefee tracking is disabled (eth_call, eth_estimateGas, etc), and no
	// gas prices were specified, lower the basefee to 0 to avoid breaking EVM
	// invariants (basefee < feecap)
	if config.NoBaseFee {
		if txCtx.GasPrice.BitLen() == 0 {
			blockCtx.BaseFee = new(big.Int)
		}
		if txCtx.BlobFeeCap != nil && txCtx.BlobFeeCap.BitLen() == 0 {
			blockCtx.BlobBaseFee = new(big.Int)
		}
	}
	blockCtx, txCtx, statedb, chainConfig, config = overrideNewEVMArgs(blockCtx, txCtx, statedb, chainConfig, config)
	evm := &EVM{
		Context:     blockCtx,
		TxContext:   txCtx,
		StateDB:     statedb,
		Config:      config,
		chainConfig: chainConfig,
		chainRules:  chainConfig.Rules(blockCtx.BlockNumber, blockCtx.Random != nil, blockCtx.Time),
	}
	evm.interpreter = NewEVMInterpreter(evm)
	return evm
}

// Reset resets the EVM with a new transaction context.Reset
// This is not threadsafe and should only be done very cautiously.
func (evm *EVM) Reset(txCtx TxContext, statedb StateDB) {
	evm.executionInvalidated = nil // see [EVM.InvalidateExecution]
	evm.TxContext, evm.StateDB = evm.overrideEVMResetArgs(txCtx, statedb)
}

// Cancel cancels any running EVM operation. This may be called concurrently and
// it's safe to be called multiple times.
func (evm *EVM) Cancel() {
	evm.abort.Store(true)
}

// Cancelled returns true if Cancel has been called
func (evm *EVM) Cancelled() bool {
	return evm.abort.Load()
}

// Interpreter returns the current interpreter
func (evm *EVM) Interpreter() *EVMInterpreter {
	return evm.interpreter
}

// Call executes the contract associated with the addr with the given input as
// parameters. It also handles any necessary value transfer required and takes
// the necessary steps to create accounts and reverses the state in case of an
// execution error or failed value transfer.
func (evm *EVM) Call(caller ContractRef, addr common.Address, input []byte, gas uint64, value *uint256.Int) (ret []byte, leftOverGas uint64, err error) {
	// Capture the tracer start/end events in debug mode
	if evm.Config.Tracer != nil {
		evm.captureBegin(evm.depth, CALL, caller.Address(), addr, input, gas, value.ToBig())
		defer func(startGas uint64) {
			evm.captureEnd(evm.depth, startGas, leftOverGas, ret, err)
		}(gas)
	}
	// Fail if we're trying to execute above the call depth limit
	if evm.depth > int(params.CallCreateDepth) {
		return nil, gas, ErrDepth
	}
	// Fail if we're trying to transfer more than the available balance
	if !value.IsZero() && !evm.Context.CanTransfer(evm.StateDB, caller.Address(), value) {
		return nil, gas, ErrInsufficientBalance
	}
	snapshot := evm.StateDB.Snapshot()
	p, isPrecompile := evm.precompile(addr)

	if !evm.StateDB.Exist(addr) {
		if !isPrecompile && evm.chainRules.IsEIP158 && value.IsZero() {
			// Calling a non-existing account, don't do anything.
			return nil, gas, nil
		}
		evm.StateDB.CreateAccount(addr)
	}
	evm.Context.Transfer(evm.StateDB, caller.Address(), addr, value)

	if isPrecompile {
<<<<<<< HEAD
		args := &evmCallArgs{evm, Call, caller, addr, input, gas, value}
		ret, gas, err = args.RunPrecompiledContract(p, input, gas)
=======
		ret, gas, err = RunPrecompiledContract(p, input, gas, evm.Config.Tracer)
>>>>>>> 87246f3c
	} else {
		// Initialise a new contract and set the code that is to be used by the EVM.
		// The contract is a scoped environment for this execution context only.
		code := evm.StateDB.GetCode(addr)
		if len(code) == 0 {
			ret, err = nil, nil // gas is unchanged
		} else {
			addrCopy := addr
			// If the account has no code, we can abort here
			// The depth-check is already done, and precompiles handled above
			contract := NewContract(caller, AccountRef(addrCopy), value, gas)
			contract.SetCallCode(&addrCopy, evm.StateDB.GetCodeHash(addrCopy), code)
			ret, err = evm.interpreter.Run(contract, input, false)
			gas = contract.Gas
		}
	}
	// When an error was returned by the EVM or when setting the creation code
	// above we revert to the snapshot and consume any gas remaining. Additionally,
	// when we're in homestead this also counts for code storage gas errors.
	if err != nil {
		evm.StateDB.RevertToSnapshot(snapshot)
		if err != ErrExecutionReverted {
			if evm.Config.Tracer != nil && evm.Config.Tracer.OnGasChange != nil {
				evm.Config.Tracer.OnGasChange(gas, 0, tracing.GasChangeCallFailedExecution)
			}

			gas = 0
		}
		// TODO: consider clearing up unused snapshots:
		//} else {
		//	evm.StateDB.DiscardSnapshot(snapshot)
	}
	return ret, gas, err
}

// CallCode executes the contract associated with the addr with the given input
// as parameters. It also handles any necessary value transfer required and takes
// the necessary steps to create accounts and reverses the state in case of an
// execution error or failed value transfer.
//
// CallCode differs from Call in the sense that it executes the given address'
// code with the caller as context.
func (evm *EVM) CallCode(caller ContractRef, addr common.Address, input []byte, gas uint64, value *uint256.Int) (ret []byte, leftOverGas uint64, err error) {
	// Invoke tracer hooks that signal entering/exiting a call frame
	if evm.Config.Tracer != nil {
		evm.captureBegin(evm.depth, CALLCODE, caller.Address(), addr, input, gas, value.ToBig())
		defer func(startGas uint64) {
			evm.captureEnd(evm.depth, startGas, leftOverGas, ret, err)
		}(gas)
	}
	// Fail if we're trying to execute above the call depth limit
	if evm.depth > int(params.CallCreateDepth) {
		return nil, gas, ErrDepth
	}
	// Fail if we're trying to transfer more than the available balance
	// Note although it's noop to transfer X ether to caller itself. But
	// if caller doesn't have enough balance, it would be an error to allow
	// over-charging itself. So the check here is necessary.
	if !evm.Context.CanTransfer(evm.StateDB, caller.Address(), value) {
		return nil, gas, ErrInsufficientBalance
	}
	var snapshot = evm.StateDB.Snapshot()

	// It is allowed to call precompiles, even via delegatecall
	if p, isPrecompile := evm.precompile(addr); isPrecompile {
<<<<<<< HEAD
		args := &evmCallArgs{evm, CallCode, caller, addr, input, gas, value}
		ret, gas, err = args.RunPrecompiledContract(p, input, gas)
=======
		ret, gas, err = RunPrecompiledContract(p, input, gas, evm.Config.Tracer)
>>>>>>> 87246f3c
	} else {
		addrCopy := addr
		// Initialise a new contract and set the code that is to be used by the EVM.
		// The contract is a scoped environment for this execution context only.
		contract := NewContract(caller, AccountRef(caller.Address()), value, gas)
		contract.SetCallCode(&addrCopy, evm.StateDB.GetCodeHash(addrCopy), evm.StateDB.GetCode(addrCopy))
		ret, err = evm.interpreter.Run(contract, input, false)
		gas = contract.Gas
	}
	if err != nil {
		evm.StateDB.RevertToSnapshot(snapshot)
		if err != ErrExecutionReverted {
			if evm.Config.Tracer != nil && evm.Config.Tracer.OnGasChange != nil {
				evm.Config.Tracer.OnGasChange(gas, 0, tracing.GasChangeCallFailedExecution)
			}

			gas = 0
		}
	}
	return ret, gas, err
}

// DelegateCall executes the contract associated with the addr with the given input
// as parameters. It reverses the state in case of an execution error.
//
// DelegateCall differs from CallCode in the sense that it executes the given address'
// code with the caller as context and the caller is set to the caller of the caller.
func (evm *EVM) DelegateCall(caller ContractRef, addr common.Address, input []byte, gas uint64) (ret []byte, leftOverGas uint64, err error) {
	// Invoke tracer hooks that signal entering/exiting a call frame
	if evm.Config.Tracer != nil {
		// NOTE: caller must, at all times be a contract. It should never happen
		// that caller is something other than a Contract.
		parent := caller.(*Contract)
		// DELEGATECALL inherits value from parent call
		evm.captureBegin(evm.depth, DELEGATECALL, caller.Address(), addr, input, gas, parent.value.ToBig())
		defer func(startGas uint64) {
			evm.captureEnd(evm.depth, startGas, leftOverGas, ret, err)
		}(gas)
	}
	// Fail if we're trying to execute above the call depth limit
	if evm.depth > int(params.CallCreateDepth) {
		return nil, gas, ErrDepth
	}
	var snapshot = evm.StateDB.Snapshot()

	// It is allowed to call precompiles, even via delegatecall
	if p, isPrecompile := evm.precompile(addr); isPrecompile {
<<<<<<< HEAD
		args := &evmCallArgs{evm, DelegateCall, caller, addr, input, gas, nil}
		ret, gas, err = args.RunPrecompiledContract(p, input, gas)
=======
		ret, gas, err = RunPrecompiledContract(p, input, gas, evm.Config.Tracer)
>>>>>>> 87246f3c
	} else {
		addrCopy := addr
		// Initialise a new contract and make initialise the delegate values
		contract := NewContract(caller, AccountRef(caller.Address()), nil, gas).AsDelegate()
		contract.SetCallCode(&addrCopy, evm.StateDB.GetCodeHash(addrCopy), evm.StateDB.GetCode(addrCopy))
		ret, err = evm.interpreter.Run(contract, input, false)
		gas = contract.Gas
	}
	if err != nil {
		evm.StateDB.RevertToSnapshot(snapshot)
		if err != ErrExecutionReverted {
			if evm.Config.Tracer != nil && evm.Config.Tracer.OnGasChange != nil {
				evm.Config.Tracer.OnGasChange(gas, 0, tracing.GasChangeCallFailedExecution)
			}
			gas = 0
		}
	}
	return ret, gas, err
}

// StaticCall executes the contract associated with the addr with the given input
// as parameters while disallowing any modifications to the state during the call.
// Opcodes that attempt to perform such modifications will result in exceptions
// instead of performing the modifications.
func (evm *EVM) StaticCall(caller ContractRef, addr common.Address, input []byte, gas uint64) (ret []byte, leftOverGas uint64, err error) {
	// Invoke tracer hooks that signal entering/exiting a call frame
	if evm.Config.Tracer != nil {
		evm.captureBegin(evm.depth, STATICCALL, caller.Address(), addr, input, gas, nil)
		defer func(startGas uint64) {
			evm.captureEnd(evm.depth, startGas, leftOverGas, ret, err)
		}(gas)
	}
	// Fail if we're trying to execute above the call depth limit
	if evm.depth > int(params.CallCreateDepth) {
		return nil, gas, ErrDepth
	}
	// We take a snapshot here. This is a bit counter-intuitive, and could probably be skipped.
	// However, even a staticcall is considered a 'touch'. On mainnet, static calls were introduced
	// after all empty accounts were deleted, so this is not required. However, if we omit this,
	// then certain tests start failing; stRevertTest/RevertPrecompiledTouchExactOOG.json.
	// We could change this, but for now it's left for legacy reasons
	var snapshot = evm.StateDB.Snapshot()

	// We do an AddBalance of zero here, just in order to trigger a touch.
	// This doesn't matter on Mainnet, where all empties are gone at the time of Byzantium,
	// but is the correct thing to do and matters on other networks, in tests, and potential
	// future scenarios
	evm.StateDB.AddBalance(addr, new(uint256.Int), tracing.BalanceChangeTouchAccount)

	if p, isPrecompile := evm.precompile(addr); isPrecompile {
<<<<<<< HEAD
		args := &evmCallArgs{evm, StaticCall, caller, addr, input, gas, nil}
		ret, gas, err = args.RunPrecompiledContract(p, input, gas)
=======
		ret, gas, err = RunPrecompiledContract(p, input, gas, evm.Config.Tracer)
>>>>>>> 87246f3c
	} else {
		// At this point, we use a copy of address. If we don't, the go compiler will
		// leak the 'contract' to the outer scope, and make allocation for 'contract'
		// even if the actual execution ends on RunPrecompiled above.
		addrCopy := addr
		// Initialise a new contract and set the code that is to be used by the EVM.
		// The contract is a scoped environment for this execution context only.
		contract := NewContract(caller, AccountRef(addrCopy), new(uint256.Int), gas)
		contract.SetCallCode(&addrCopy, evm.StateDB.GetCodeHash(addrCopy), evm.StateDB.GetCode(addrCopy))
		// When an error was returned by the EVM or when setting the creation code
		// above we revert to the snapshot and consume any gas remaining. Additionally
		// when we're in Homestead this also counts for code storage gas errors.
		ret, err = evm.interpreter.Run(contract, input, true)
		gas = contract.Gas
	}
	if err != nil {
		evm.StateDB.RevertToSnapshot(snapshot)
		if err != ErrExecutionReverted {
			if evm.Config.Tracer != nil && evm.Config.Tracer.OnGasChange != nil {
				evm.Config.Tracer.OnGasChange(gas, 0, tracing.GasChangeCallFailedExecution)
			}

			gas = 0
		}
	}
	return ret, gas, err
}

type codeAndHash struct {
	code []byte
	hash common.Hash
}

func (c *codeAndHash) Hash() common.Hash {
	if c.hash == (common.Hash{}) {
		c.hash = crypto.Keccak256Hash(c.code)
	}
	return c.hash
}

// create creates a new contract using code as deployment code.
func (evm *EVM) create(caller ContractRef, codeAndHash *codeAndHash, gas uint64, value *uint256.Int, address common.Address, typ OpCode) (ret []byte, createAddress common.Address, leftOverGas uint64, err error) {
	if evm.Config.Tracer != nil {
		evm.captureBegin(evm.depth, typ, caller.Address(), address, codeAndHash.code, gas, value.ToBig())
		defer func(startGas uint64) {
			evm.captureEnd(evm.depth, startGas, leftOverGas, ret, err)
		}(gas)
	}
	// Depth check execution. Fail if we're trying to execute above the
	// limit.
	if evm.depth > int(params.CallCreateDepth) {
		return nil, common.Address{}, gas, ErrDepth
	}
	if !evm.Context.CanTransfer(evm.StateDB, caller.Address(), value) {
		return nil, common.Address{}, gas, ErrInsufficientBalance
	}
	nonce := evm.StateDB.GetNonce(caller.Address())
	if nonce+1 < nonce {
		return nil, common.Address{}, gas, ErrNonceUintOverflow
	}
	evm.StateDB.SetNonce(caller.Address(), nonce+1)
	// We add this to the access list _before_ taking a snapshot. Even if the creation fails,
	// the access-list change should not be rolled back
	if evm.chainRules.IsBerlin {
		evm.StateDB.AddAddressToAccessList(address)
	}
	// Ensure there's no existing contract already at the designated address.
	// Account is regarded as existent if any of these three conditions is met:
	// - the nonce is nonzero
	// - the code is non-empty
	// - the storage is non-empty
	contractHash := evm.StateDB.GetCodeHash(address)
	storageRoot := evm.StateDB.GetStorageRoot(address)
	if evm.StateDB.GetNonce(address) != 0 ||
		(contractHash != (common.Hash{}) && contractHash != types.EmptyCodeHash) || // non-empty code
		(storageRoot != (common.Hash{}) && storageRoot != types.EmptyRootHash) { // non-empty storage
		if evm.Config.Tracer != nil && evm.Config.Tracer.OnGasChange != nil {
			evm.Config.Tracer.OnGasChange(gas, 0, tracing.GasChangeCallFailedExecution)
		}
		return nil, common.Address{}, 0, ErrContractAddressCollision
	}

	//libevm:start
	//
	// This check MUST be placed after the caller's nonce is incremented but
	// before all other state-modifying behaviour, even if changes may be
	// reverted to the snapshot.
	gas, err := evm.canCreateContract(caller, address, gas)
	if err != nil {
		return nil, common.Address{}, gas, err
	}
	//libevm:end

	// Create a new account on the state
	snapshot := evm.StateDB.Snapshot()
	evm.StateDB.CreateAccount(address)
	if evm.chainRules.IsEIP158 {
		evm.StateDB.SetNonce(address, 1)
	}
	evm.Context.Transfer(evm.StateDB, caller.Address(), address, value)

	// Initialise a new contract and set the code that is to be used by the EVM.
	// The contract is a scoped environment for this execution context only.
	contract := NewContract(caller, AccountRef(address), value, gas)
	contract.SetCodeOptionalHash(&address, codeAndHash)

	ret, err = evm.interpreter.Run(contract, nil, false)

	// Check whether the max code size has been exceeded, assign err if the case.
	if err == nil && evm.chainRules.IsEIP158 && len(ret) > params.MaxCodeSize {
		err = ErrMaxCodeSizeExceeded
	}

	// Reject code starting with 0xEF if EIP-3541 is enabled.
	if err == nil && len(ret) >= 1 && ret[0] == 0xEF && evm.chainRules.IsLondon {
		err = ErrInvalidCode
	}

	// if the contract creation ran successfully and no errors were returned
	// calculate the gas required to store the code. If the code could not
	// be stored due to not enough gas set an error and let it be handled
	// by the error checking condition below.
	if err == nil {
		createDataGas := uint64(len(ret)) * params.CreateDataGas
		if contract.UseGas(createDataGas, evm.Config.Tracer, tracing.GasChangeCallCodeStorage) {
			evm.StateDB.SetCode(address, ret)
		} else {
			err = ErrCodeStoreOutOfGas
		}
	}

	// When an error was returned by the EVM or when setting the creation code
	// above we revert to the snapshot and consume any gas remaining. Additionally,
	// when we're in homestead this also counts for code storage gas errors.
	if err != nil && (evm.chainRules.IsHomestead || err != ErrCodeStoreOutOfGas) {
		evm.StateDB.RevertToSnapshot(snapshot)
		if err != ErrExecutionReverted {
			contract.UseGas(contract.Gas, evm.Config.Tracer, tracing.GasChangeCallFailedExecution)
		}
	}

	return ret, address, contract.Gas, err
}

// Create creates a new contract using code as deployment code.
func (evm *EVM) Create(caller ContractRef, code []byte, gas uint64, value *uint256.Int) (ret []byte, contractAddr common.Address, leftOverGas uint64, err error) {
	contractAddr = crypto.CreateAddress(caller.Address(), evm.StateDB.GetNonce(caller.Address()))
	return evm.create(caller, &codeAndHash{code: code}, gas, value, contractAddr, CREATE)
}

// Create2 creates a new contract using code as deployment code.
//
// The different between Create2 with Create is Create2 uses keccak256(0xff ++ msg.sender ++ salt ++ keccak256(init_code))[12:]
// instead of the usual sender-and-nonce-hash as the address where the contract is initialized at.
func (evm *EVM) Create2(caller ContractRef, code []byte, gas uint64, endowment *uint256.Int, salt *uint256.Int) (ret []byte, contractAddr common.Address, leftOverGas uint64, err error) {
	codeAndHash := &codeAndHash{code: code}
	contractAddr = crypto.CreateAddress2(caller.Address(), salt.Bytes32(), codeAndHash.Hash().Bytes())
	return evm.create(caller, codeAndHash, gas, endowment, contractAddr, CREATE2)
}

// ChainConfig returns the environment's chain configuration
func (evm *EVM) ChainConfig() *params.ChainConfig { return evm.chainConfig }

func (evm *EVM) captureBegin(depth int, typ OpCode, from common.Address, to common.Address, input []byte, startGas uint64, value *big.Int) {
	tracer := evm.Config.Tracer
	if tracer.OnEnter != nil {
		tracer.OnEnter(depth, byte(typ), from, to, input, startGas, value)
	}
	if tracer.OnGasChange != nil {
		tracer.OnGasChange(0, startGas, tracing.GasChangeCallInitialBalance)
	}
}

func (evm *EVM) captureEnd(depth int, startGas uint64, leftOverGas uint64, ret []byte, err error) {
	tracer := evm.Config.Tracer
	if leftOverGas != 0 && tracer.OnGasChange != nil {
		tracer.OnGasChange(leftOverGas, 0, tracing.GasChangeCallLeftOverReturned)
	}
	var reverted bool
	if err != nil {
		reverted = true
	}
	if !evm.chainRules.IsHomestead && errors.Is(err, ErrCodeStoreOutOfGas) {
		reverted = false
	}
	if tracer.OnExit != nil {
		tracer.OnExit(depth, ret, startGas-leftOverGas, VMErrorFromErr(err), reverted)
	}
}

// GetVMContext provides context about the block being executed as well as state
// to the tracers.
func (evm *EVM) GetVMContext() *tracing.VMContext {
	return &tracing.VMContext{
		Coinbase:    evm.Context.Coinbase,
		BlockNumber: evm.Context.BlockNumber,
		Time:        evm.Context.Time,
		Random:      evm.Context.Random,
		GasPrice:    evm.TxContext.GasPrice,
		ChainConfig: evm.ChainConfig(),
		StateDB:     evm.StateDB,
	}
}<|MERGE_RESOLUTION|>--- conflicted
+++ resolved
@@ -220,12 +220,8 @@
 	evm.Context.Transfer(evm.StateDB, caller.Address(), addr, value)
 
 	if isPrecompile {
-<<<<<<< HEAD
 		args := &evmCallArgs{evm, Call, caller, addr, input, gas, value}
-		ret, gas, err = args.RunPrecompiledContract(p, input, gas)
-=======
-		ret, gas, err = RunPrecompiledContract(p, input, gas, evm.Config.Tracer)
->>>>>>> 87246f3c
+		ret, gas, err = args.RunPrecompiledContract(p, input, gas, evm.Config.Tracer)
 	} else {
 		// Initialise a new contract and set the code that is to be used by the EVM.
 		// The contract is a scoped environment for this execution context only.
@@ -291,12 +287,8 @@
 
 	// It is allowed to call precompiles, even via delegatecall
 	if p, isPrecompile := evm.precompile(addr); isPrecompile {
-<<<<<<< HEAD
 		args := &evmCallArgs{evm, CallCode, caller, addr, input, gas, value}
-		ret, gas, err = args.RunPrecompiledContract(p, input, gas)
-=======
-		ret, gas, err = RunPrecompiledContract(p, input, gas, evm.Config.Tracer)
->>>>>>> 87246f3c
+		ret, gas, err = args.RunPrecompiledContract(p, input, gas, evm.Config.Tracer)
 	} else {
 		addrCopy := addr
 		// Initialise a new contract and set the code that is to be used by the EVM.
@@ -344,12 +336,8 @@
 
 	// It is allowed to call precompiles, even via delegatecall
 	if p, isPrecompile := evm.precompile(addr); isPrecompile {
-<<<<<<< HEAD
 		args := &evmCallArgs{evm, DelegateCall, caller, addr, input, gas, nil}
-		ret, gas, err = args.RunPrecompiledContract(p, input, gas)
-=======
-		ret, gas, err = RunPrecompiledContract(p, input, gas, evm.Config.Tracer)
->>>>>>> 87246f3c
+		ret, gas, err = args.RunPrecompiledContract(p, input, gas, evm.Config.Tracer)
 	} else {
 		addrCopy := addr
 		// Initialise a new contract and make initialise the delegate values
@@ -400,12 +388,8 @@
 	evm.StateDB.AddBalance(addr, new(uint256.Int), tracing.BalanceChangeTouchAccount)
 
 	if p, isPrecompile := evm.precompile(addr); isPrecompile {
-<<<<<<< HEAD
 		args := &evmCallArgs{evm, StaticCall, caller, addr, input, gas, nil}
-		ret, gas, err = args.RunPrecompiledContract(p, input, gas)
-=======
-		ret, gas, err = RunPrecompiledContract(p, input, gas, evm.Config.Tracer)
->>>>>>> 87246f3c
+		ret, gas, err = args.RunPrecompiledContract(p, input, gas, evm.Config.Tracer)
 	} else {
 		// At this point, we use a copy of address. If we don't, the go compiler will
 		// leak the 'contract' to the outer scope, and make allocation for 'contract'
@@ -493,7 +477,7 @@
 	// This check MUST be placed after the caller's nonce is incremented but
 	// before all other state-modifying behaviour, even if changes may be
 	// reverted to the snapshot.
-	gas, err := evm.canCreateContract(caller, address, gas)
+	gas, err = evm.canCreateContract(caller, address, gas)
 	if err != nil {
 		return nil, common.Address{}, gas, err
 	}
