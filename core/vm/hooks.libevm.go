--- conflicted
+++ resolved
@@ -17,11 +17,8 @@
 package vm
 
 import (
-<<<<<<< HEAD
 	"github.com/ava-labs/libevm/common"
-=======
 	"github.com/ava-labs/libevm/libevm"
->>>>>>> 1ec8741a
 	"github.com/ava-labs/libevm/libevm/register"
 	"github.com/ava-labs/libevm/params"
 )
@@ -124,4 +121,6 @@
 }
 
 // PreprocessingGasCharge returns (0, nil).
-func (NOOPHooks) PreprocessingGasCharge(common.Hash) (uint64, error) { return 0, nil }+func (NOOPHooks) PreprocessingGasCharge(common.Hash) (uint64, error) {
+	return 0, nil
+}