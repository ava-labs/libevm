// Copyright 2024 the libevm authors.
//
// The libevm additions to go-ethereum are free software: you can redistribute
// them and/or modify them under the terms of the GNU Lesser General Public License
// as published by the Free Software Foundation, either version 3 of the License,
// or (at your option) any later version.
//
// The libevm additions are distributed in the hope that they will be useful,
// but WITHOUT ANY WARRANTY; without even the implied warranty of
// MERCHANTABILITY or FITNESS FOR A PARTICULAR PURPOSE. See the GNU Lesser
// General Public License for more details.
//
// You should have received a copy of the GNU Lesser General Public License
// along with the go-ethereum library. If not, see
// <http://www.gnu.org/licenses/>.

package vm

import (
	"fmt"

	"github.com/holiman/uint256"

	"github.com/ethereum/go-ethereum/common"
)

// evmCallArgs mirrors the parameters of the [EVM] methods Call(), CallCode(),
// DelegateCall() and StaticCall(). Its fields are identical to those of the
// parameters, prepended with the receiver name and call type. As
// {Delegate,Static}Call don't accept a value, they MAY set the respective field
// to nil as it will be ignored.
//
// Instantiation can be achieved by merely copying the parameter names, in
// order, which is trivially achieved with AST manipulation:
//
//	func (evm *EVM) StaticCall(caller ContractRef, addr common.Address, input []byte, gas uint64) ... {
//	    ...
//	    args := &evmCallArgs{evm, staticCall, caller, addr, input, gas, nil /*value*/}
type evmCallArgs struct {
	evm      *EVM
	callType CallType

	// args:start
	caller ContractRef
	addr   common.Address
	input  []byte
	gas    uint64
	value  *uint256.Int
	// args:end
}

// A CallType refers to a *CALL* [OpCode] / respective method on [EVM].
type CallType uint8

const (
	UnknownCallType CallType = iota
	Call
	CallCode
	DelegateCall
	StaticCall
)

// String returns a human-readable representation of the CallType.
func (t CallType) String() string {
	switch t {
	case Call:
		return "Call"
	case CallCode:
		return "CallCode"
	case DelegateCall:
		return "DelegateCall"
	case StaticCall:
		return "StaticCall"
	}
	return fmt.Sprintf("Unknown %T(%d)", t, t)
}

// run runs the [PrecompiledContract], differentiating between stateful and
// regular types.
func (args *evmCallArgs) run(p PrecompiledContract, input []byte, suppliedGas uint64) (ret []byte, remainingGas uint64, err error) {
	if p, ok := p.(statefulPrecompile); ok {
		return p(args.env(), input, suppliedGas)
	}
	// Gas consumption for regular precompiles was already handled by the native
	// RunPrecompiledContract(), which called this method.
	ret, err = p.Run(input)
	return ret, suppliedGas, err
}

// PrecompiledStatefulContract is the stateful equivalent of a
// [PrecompiledContract].
type PrecompiledStatefulContract func(env PrecompileEnvironment, input []byte, suppliedGas uint64) (ret []byte, remainingGas uint64, err error)

// NewStatefulPrecompile constructs a new PrecompiledContract that can be used
// via an [EVM] instance but MUST NOT be called directly; a direct call to Run()
// reserves the right to panic. See other requirements defined in the comments
// on [PrecompiledContract].
func NewStatefulPrecompile(run PrecompiledStatefulContract) PrecompiledContract {
	return statefulPrecompile(run)
}

// statefulPrecompile implements the [PrecompiledContract] interface to allow a
// [PrecompiledStatefulContract] to be carried with regular geth plumbing. The
// methods are defined on this unexported type instead of directly on
// [PrecompiledStatefulContract] to hide implementation details.
type statefulPrecompile PrecompiledStatefulContract

// RequiredGas always returns zero as this gas is consumed by native geth code
// before the contract is run.
func (statefulPrecompile) RequiredGas([]byte) uint64 { return 0 }

func (p statefulPrecompile) Run([]byte) ([]byte, error) {
	// https://google.github.io/styleguide/go/best-practices.html#when-to-panic
	// This would indicate an API misuse and would occur in tests, not in
	// production.
	panic(fmt.Sprintf("BUG: call to %T.Run(); MUST call %T itself", p, p))
}

// A PrecompileEnvironment provides (a) information about the context in which a
// precompiled contract is being run; and (b) a means of calling other
// contracts.
type PrecompileEnvironment interface {
<<<<<<< HEAD
	Environment
=======
	ChainConfig() *params.ChainConfig
	Rules() params.Rules
	ReadOnly() bool
	// StateDB will be non-nil i.f.f !ReadOnly().
	StateDB() StateDB
	// ReadOnlyState will always be non-nil.
	ReadOnlyState() libevm.StateReader
	Addresses() *libevm.AddressContext
	IncomingCallType() CallType

	BlockHeader() (types.Header, error)
	BlockNumber() *big.Int
	BlockTime() uint64
>>>>>>> 51cd7958

	// Call is equivalent to [EVM.Call] except that the `caller` argument is
	// removed and automatically determined according to the type of call that
	// invoked the precompile.
	Call(addr common.Address, input []byte, gas uint64, value *uint256.Int, _ ...CallOption) (ret []byte, gasRemaining uint64, _ error)
}

func (args *evmCallArgs) env() *environment {
	var (
		self  common.Address
		value = args.value
	)
	switch args.callType {
	case StaticCall:
		value = new(uint256.Int)
		fallthrough
	case Call:
		self = args.addr

	case DelegateCall:
		value = nil
		fallthrough
	case CallCode:
		self = args.caller.Address()
	}

	// This is equivalent to the `contract` variables created by evm.*Call*()
	// methods, for non precompiles, to pass to [EVMInterpreter.Run].
	contract := NewContract(args.caller, AccountRef(self), value, args.gas)
	if args.callType == DelegateCall {
		contract = contract.AsDelegate()
	}

	return &environment{
		evm:      args.evm,
		self:     contract,
		callType: args.callType,
	}
}

var (
	// These lock in the assumptions made when implementing [evmCallArgs]. If
	// these break then the struct fields SHOULD be changed to match these
	// signatures.
	_ = [](func(ContractRef, common.Address, []byte, uint64, *uint256.Int) ([]byte, uint64, error)){
		(*EVM)(nil).Call,
		(*EVM)(nil).CallCode,
	}
	_ = [](func(ContractRef, common.Address, []byte, uint64) ([]byte, uint64, error)){
		(*EVM)(nil).DelegateCall,
		(*EVM)(nil).StaticCall,
	}
)<|MERGE_RESOLUTION|>--- conflicted
+++ resolved
@@ -120,24 +120,9 @@
 // precompiled contract is being run; and (b) a means of calling other
 // contracts.
 type PrecompileEnvironment interface {
-<<<<<<< HEAD
 	Environment
-=======
-	ChainConfig() *params.ChainConfig
-	Rules() params.Rules
-	ReadOnly() bool
-	// StateDB will be non-nil i.f.f !ReadOnly().
-	StateDB() StateDB
-	// ReadOnlyState will always be non-nil.
-	ReadOnlyState() libevm.StateReader
-	Addresses() *libevm.AddressContext
+
 	IncomingCallType() CallType
-
-	BlockHeader() (types.Header, error)
-	BlockNumber() *big.Int
-	BlockTime() uint64
->>>>>>> 51cd7958
-
 	// Call is equivalent to [EVM.Call] except that the `caller` argument is
 	// removed and automatically determined according to the type of call that
 	// invoked the precompile.
