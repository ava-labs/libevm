// Copyright 2024 the libevm authors.
//
// The libevm additions to go-ethereum are free software: you can redistribute
// them and/or modify them under the terms of the GNU Lesser General Public License
// as published by the Free Software Foundation, either version 3 of the License,
// or (at your option) any later version.
//
// The libevm additions are distributed in the hope that they will be useful,
// but WITHOUT ANY WARRANTY; without even the implied warranty of
// MERCHANTABILITY or FITNESS FOR A PARTICULAR PURPOSE. See the GNU Lesser
// General Public License for more details.
//
// You should have received a copy of the GNU Lesser General Public License
// along with the go-ethereum library. If not, see
// <http://www.gnu.org/licenses/>.

package vm

import (
	"fmt"
	"math/big"

	"github.com/holiman/uint256"

	"github.com/ava-labs/libevm/common"
	"github.com/ava-labs/libevm/core/types"
	"github.com/ava-labs/libevm/libevm"
	"github.com/ava-labs/libevm/params"
)

// evmCallArgs mirrors the parameters of the [EVM] methods Call(), CallCode(),
// DelegateCall() and StaticCall(). Its fields are identical to those of the
// parameters, prepended with the receiver name and call type. As
// {Delegate,Static}Call don't accept a value, they MAY set the respective field
// to nil as it will be ignored.
//
// Instantiation can be achieved by merely copying the parameter names, in
// order, which is trivially achieved with AST manipulation:
//
//	func (evm *EVM) StaticCall(caller ContractRef, addr common.Address, input []byte, gas uint64) ... {
//	    ...
//	    args := &evmCallArgs{evm, staticCall, caller, addr, input, gas, nil /*value*/}
type evmCallArgs struct {
	evm      *EVM
	callType CallType

	// args:start
	caller       ContractRef
	addr         common.Address
	input        []byte
	gasRemaining uint64
	value        *uint256.Int
	// args:end
}

// A CallType refers to a *CALL* [OpCode] / respective method on [EVM].
type CallType OpCode

const (
	Call         = CallType(CALL)
	CallCode     = CallType(CALLCODE)
	DelegateCall = CallType(DELEGATECALL)
	StaticCall   = CallType(STATICCALL)
)

func (t CallType) isValid() bool {
	switch t {
	case Call, CallCode, DelegateCall, StaticCall:
		return true
	default:
		return false
	}
}

// String returns a human-readable representation of the CallType.
func (t CallType) String() string {
	if t.isValid() {
		return t.OpCode().String()
	}
	return fmt.Sprintf("Unknown %T(%d)", t, t)
}

// OpCode returns t's equivalent OpCode.
func (t CallType) OpCode() OpCode {
	if t.isValid() {
		return OpCode(t)
	}
	return INVALID
}

// run runs the [PrecompiledContract], differentiating between stateful and
<<<<<<< HEAD
// regular types.
func (args *evmCallArgs) run(p PrecompiledContract, input []byte, suppliedGas uint64) (ret []byte, remainingGas uint64, err error) {
	if p, ok := p.(statefulPrecompile); ok {
		return p(args.env(), common.CopyBytes(input), suppliedGas)
=======
// regular types, updating `args.gasRemaining` in the stateful case.
func (args *evmCallArgs) run(p PrecompiledContract, input []byte) (ret []byte, err error) {
	switch p := p.(type) {
	default:
		return p.Run(input)
	case statefulPrecompile:
		env := args.env()
		ret, err := p(env, input)
		args.gasRemaining = env.Gas()
		return ret, err
>>>>>>> 44f23c88
	}
}

// PrecompiledStatefulContract is the stateful equivalent of a
// [PrecompiledContract].
//
// Instead of receiving and returning gas arguments, stateful precompiles use
// the respective methods on [PrecompileEnvironment]. If a call to UseGas()
// returns false, a stateful precompile SHOULD return [ErrOutOfGas].
type PrecompiledStatefulContract func(env PrecompileEnvironment, input []byte) (ret []byte, err error)

// NewStatefulPrecompile constructs a new PrecompiledContract that can be used
// via an [EVM] instance but MUST NOT be called directly; a direct call to Run()
// reserves the right to panic. See other requirements defined in the comments
// on [PrecompiledContract].
func NewStatefulPrecompile(run PrecompiledStatefulContract) PrecompiledContract {
	return statefulPrecompile(run)
}

// statefulPrecompile implements the [PrecompiledContract] interface to allow a
// [PrecompiledStatefulContract] to be carried with regular geth plumbing. The
// methods are defined on this unexported type instead of directly on
// [PrecompiledStatefulContract] to hide implementation details.
type statefulPrecompile PrecompiledStatefulContract

// RequiredGas always returns zero as this gas is consumed by native geth code
// before the contract is run.
func (statefulPrecompile) RequiredGas([]byte) uint64 { return 0 }

func (p statefulPrecompile) Run([]byte) ([]byte, error) {
	// https://google.github.io/styleguide/go/best-practices.html#when-to-panic
	// This would indicate an API misuse and would occur in tests, not in
	// production.
	panic(fmt.Sprintf("BUG: call to %T.Run(); MUST call %T itself", p, p))
}

// A PrecompileEnvironment provides (a) information about the context in which a
// precompiled contract is being run; and (b) a means of calling other
// contracts.
type PrecompileEnvironment interface {
	ChainConfig() *params.ChainConfig
	Rules() params.Rules
	// StateDB will be non-nil i.f.f !ReadOnly().
	StateDB() StateDB
	// ReadOnlyState will always be non-nil.
	ReadOnlyState() libevm.StateReader

	IncomingCallType() CallType
	Addresses() *libevm.AddressContext
	ReadOnly() bool
	// Equivalent to respective methods on [Contract].
	Gas() uint64
	UseGas(uint64) (hasEnoughGas bool)
	Value() *uint256.Int

	BlockHeader() (types.Header, error)
	BlockNumber() *big.Int
	BlockTime() uint64

	// Call is equivalent to [EVM.Call] except that the `caller` argument is
	// removed and automatically determined according to the type of call that
	// invoked the precompile.
	Call(addr common.Address, input []byte, gas uint64, value *uint256.Int, _ ...CallOption) (ret []byte, _ error)
}

func (args *evmCallArgs) env() *environment {
	var (
		self  common.Address
		value = args.value
	)
	switch args.callType {
	case StaticCall:
		value = new(uint256.Int)
		fallthrough
	case Call:
		self = args.addr

	case DelegateCall:
		value = nil
		fallthrough
	case CallCode:
		self = args.caller.Address()
	}

	// This is equivalent to the `contract` variables created by evm.*Call*()
	// methods, for non precompiles, to pass to [EVMInterpreter.Run].
	contract := NewContract(args.caller, AccountRef(self), value, args.gasRemaining)
	if args.callType == DelegateCall {
		contract = contract.AsDelegate()
	}

	return &environment{
		evm:      args.evm,
		self:     contract,
		callType: args.callType,
	}
}

var (
	// These lock in the assumptions made when implementing [evmCallArgs]. If
	// these break then the struct fields SHOULD be changed to match these
	// signatures.
	_ = [](func(ContractRef, common.Address, []byte, uint64, *uint256.Int) ([]byte, uint64, error)){
		(*EVM)(nil).Call,
		(*EVM)(nil).CallCode,
	}
	_ = [](func(ContractRef, common.Address, []byte, uint64) ([]byte, uint64, error)){
		(*EVM)(nil).DelegateCall,
		(*EVM)(nil).StaticCall,
	}
)

// A RevertError is an error that couples [ErrExecutionReverted] with the EVM
// return buffer. Although not used in vanilla geth, it can be returned by a
// libevm `precompilegen` method implementation to circumvent regular argument
// packing.
type RevertError []byte

// Error is equivalent to the respective method on [ErrExecutionReverted].
func (e RevertError) Error() string { return ErrExecutionReverted.Error() }

// Bytes returns the return buffer with which an EVM context reverted.
func (e RevertError) Bytes() []byte { return []byte(e) }

// Is returns true if `err` is directly == to `e` or if `err` is
// [ErrExecutionReverted].
func (e RevertError) Is(err error) bool {
	return error(e) == err || err == ErrExecutionReverted
}<|MERGE_RESOLUTION|>--- conflicted
+++ resolved
@@ -89,12 +89,6 @@
 }
 
 // run runs the [PrecompiledContract], differentiating between stateful and
-<<<<<<< HEAD
-// regular types.
-func (args *evmCallArgs) run(p PrecompiledContract, input []byte, suppliedGas uint64) (ret []byte, remainingGas uint64, err error) {
-	if p, ok := p.(statefulPrecompile); ok {
-		return p(args.env(), common.CopyBytes(input), suppliedGas)
-=======
 // regular types, updating `args.gasRemaining` in the stateful case.
 func (args *evmCallArgs) run(p PrecompiledContract, input []byte) (ret []byte, err error) {
 	switch p := p.(type) {
@@ -102,10 +96,9 @@
 		return p.Run(input)
 	case statefulPrecompile:
 		env := args.env()
-		ret, err := p(env, input)
+		ret, err := p(env, common.CopyBytes(input))
 		args.gasRemaining = env.Gas()
 		return ret, err
->>>>>>> 44f23c88
 	}
 }
 
