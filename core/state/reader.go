// Copyright 2024 The go-ethereum Authors
// This file is part of the go-ethereum library.
//
// The go-ethereum library is free software: you can redistribute it and/or modify
// it under the terms of the GNU Lesser General Public License as published by
// the Free Software Foundation, either version 3 of the License, or
// (at your option) any later version.
//
// The go-ethereum library is distributed in the hope that it will be useful,
// but WITHOUT ANY WARRANTY; without even the implied warranty of
// MERCHANTABILITY or FITNESS FOR A PARTICULAR PURPOSE. See the
// GNU Lesser General Public License for more details.
//
// You should have received a copy of the GNU Lesser General Public License
// along with the go-ethereum library. If not, see <http://www.gnu.org/licenses/>.

package state

import (
	"errors"
	"maps"

	"github.com/ethereum/go-ethereum/common"
	"github.com/ethereum/go-ethereum/core/types"
	"github.com/ethereum/go-ethereum/crypto"
	"github.com/ethereum/go-ethereum/rlp"
	"github.com/ethereum/go-ethereum/trie"
	"github.com/ethereum/go-ethereum/trie/utils"
	"github.com/ethereum/go-ethereum/triedb"
	"github.com/ethereum/go-ethereum/triedb/database"
)

// Reader defines the interface for accessing accounts and storage slots
// associated with a specific state.
type Reader interface {
	// Account retrieves the account associated with a particular address.
	//
	// - Returns a nil account if it does not exist
	// - Returns an error only if an unexpected issue occurs
	// - The returned account is safe to modify after the call
	Account(addr common.Address) (*types.StateAccount, error)

	// Storage retrieves the storage slot associated with a particular account
	// address and slot key.
	//
	// - Returns an empty slot if it does not exist
	// - Returns an error only if an unexpected issue occurs
	// - The returned storage slot is safe to modify after the call
	Storage(addr common.Address, slot common.Hash) (common.Hash, error)

	// Copy returns a deep-copied state reader.
	Copy() Reader
}

// stateReader wraps a database state reader.
type stateReader struct {
	reader database.StateReader
	buff   crypto.KeccakState
}

<<<<<<< HEAD
// newStateReader constructs a flat state reader with on the specified state root.
func newStateReader(root common.Hash, snaps SnapshotTree) (*stateReader, error) {
	snap := snaps.Snapshot(root)
	if snap == nil {
		return nil, errors.New("snapshot is not available")
	}
=======
// newStateReader constructs a state reader with on the given state root.
func newStateReader(reader database.StateReader) *stateReader {
>>>>>>> 293a300d
	return &stateReader{
		reader: reader,
		buff:   crypto.NewKeccakState(),
	}
}

// Account implements Reader, retrieving the account specified by the address.
//
// An error will be returned if the associated snapshot is already stale or
// the requested account is not yet covered by the snapshot.
//
// The returned account might be nil if it's not existent.
func (r *stateReader) Account(addr common.Address) (*types.StateAccount, error) {
	account, err := r.reader.Account(crypto.HashData(r.buff, addr.Bytes()))
	if err != nil {
		return nil, err
	}
	if account == nil {
		return nil, nil
	}
	acct := &types.StateAccount{
<<<<<<< HEAD
		Nonce:    ret.Nonce,
		Balance:  ret.Balance,
		CodeHash: ret.CodeHash,
		Root:     common.BytesToHash(ret.Root),
		Extra:    ret.Extra,
=======
		Nonce:    account.Nonce,
		Balance:  account.Balance,
		CodeHash: account.CodeHash,
		Root:     common.BytesToHash(account.Root),
>>>>>>> 293a300d
	}
	if len(acct.CodeHash) == 0 {
		acct.CodeHash = types.EmptyCodeHash.Bytes()
	}
	if acct.Root == (common.Hash{}) {
		acct.Root = types.EmptyRootHash
	}
	return acct, nil
}

// Storage implements Reader, retrieving the storage slot specified by the
// address and slot key.
//
// An error will be returned if the associated snapshot is already stale or
// the requested storage slot is not yet covered by the snapshot.
//
// The returned storage slot might be empty if it's not existent.
func (r *stateReader) Storage(addr common.Address, key common.Hash) (common.Hash, error) {
	addrHash := crypto.HashData(r.buff, addr.Bytes())
	slotHash := crypto.HashData(r.buff, key.Bytes())
	ret, err := r.reader.Storage(addrHash, slotHash)
	if err != nil {
		return common.Hash{}, err
	}
	if len(ret) == 0 {
		return common.Hash{}, nil
	}
	// Perform the rlp-decode as the slot value is RLP-encoded in the state
	// snapshot.
	_, content, _, err := rlp.Split(ret)
	if err != nil {
		return common.Hash{}, err
	}
	var value common.Hash
	value.SetBytes(content)
	return value, nil
}

// Copy implements Reader, returning a deep-copied snap reader.
func (r *stateReader) Copy() Reader {
	return &stateReader{
		reader: r.reader,
		buff:   crypto.NewKeccakState(),
	}
}

// trieReader implements the Reader interface, providing functions to access
// state from the referenced trie.
type trieReader struct {
	root     common.Hash                    // State root which uniquely represent a state
	db       *triedb.Database               // Database for loading trie
	buff     crypto.KeccakState             // Buffer for keccak256 hashing
	mainTrie Trie                           // Main trie, resolved in constructor
	subRoots map[common.Address]common.Hash // Set of storage roots, cached when the account is resolved
	subTries map[common.Address]Trie        // Group of storage tries, cached when it's resolved
}

// trieReader constructs a trie reader of the specific state. An error will be
// returned if the associated trie specified by root is not existent.
func newTrieReader(root common.Hash, db *triedb.Database, cache *utils.PointCache) (*trieReader, error) {
	var (
		tr  Trie
		err error
	)
	if !db.IsVerkle() {
		tr, err = trie.NewStateTrie(trie.StateTrieID(root), db)
	} else {
		tr, err = trie.NewVerkleTrie(root, db, cache)
	}
	if err != nil {
		return nil, err
	}
	return &trieReader{
		root:     root,
		db:       db,
		buff:     crypto.NewKeccakState(),
		mainTrie: tr,
		subRoots: make(map[common.Address]common.Hash),
		subTries: make(map[common.Address]Trie),
	}, nil
}

// Account implements Reader, retrieving the account specified by the address.
//
// An error will be returned if the trie state is corrupted. An nil account
// will be returned if it's not existent in the trie.
func (r *trieReader) Account(addr common.Address) (*types.StateAccount, error) {
	account, err := r.mainTrie.GetAccount(addr)
	if err != nil {
		return nil, err
	}
	if account == nil {
		r.subRoots[addr] = types.EmptyRootHash
	} else {
		r.subRoots[addr] = account.Root
	}
	return account, nil
}

// Storage implements Reader, retrieving the storage slot specified by the
// address and slot key.
//
// An error will be returned if the trie state is corrupted. An empty storage
// slot will be returned if it's not existent in the trie.
func (r *trieReader) Storage(addr common.Address, key common.Hash) (common.Hash, error) {
	var (
		tr    Trie
		found bool
		value common.Hash
	)
	if r.db.IsVerkle() {
		tr = r.mainTrie
	} else {
		tr, found = r.subTries[addr]
		if !found {
			root, ok := r.subRoots[addr]

			// The storage slot is accessed without account caching. It's unexpected
			// behavior but try to resolve the account first anyway.
			if !ok {
				_, err := r.Account(addr)
				if err != nil {
					return common.Hash{}, err
				}
				root = r.subRoots[addr]
			}
			var err error
			tr, err = trie.NewStateTrie(trie.StorageTrieID(r.root, crypto.HashData(r.buff, addr.Bytes()), root), r.db)
			if err != nil {
				return common.Hash{}, err
			}
			r.subTries[addr] = tr
		}
	}
	ret, err := tr.GetStorage(addr, key.Bytes())
	if err != nil {
		return common.Hash{}, err
	}
	value.SetBytes(ret)
	return value, nil
}

// Copy implements Reader, returning a deep-copied trie reader.
func (r *trieReader) Copy() Reader {
	tries := make(map[common.Address]Trie)
	for addr, tr := range r.subTries {
		tries[addr] = mustCopyTrie(tr)
	}
	return &trieReader{
		root:     r.root,
		db:       r.db,
		buff:     crypto.NewKeccakState(),
		mainTrie: mustCopyTrie(r.mainTrie),
		subRoots: maps.Clone(r.subRoots),
		subTries: tries,
	}
}

// multiReader is the aggregation of a list of Reader interface, providing state
// access by leveraging all readers. The checking priority is determined by the
// position in the reader list.
type multiReader struct {
	readers []Reader // List of readers, sorted by checking priority
}

// newMultiReader constructs a multiReader instance with the given readers. The
// priority among readers is assumed to be sorted. Note, it must contain at least
// one reader for constructing a multiReader.
func newMultiReader(readers ...Reader) (*multiReader, error) {
	if len(readers) == 0 {
		return nil, errors.New("empty reader set")
	}
	return &multiReader{
		readers: readers,
	}, nil
}

// Account implementing Reader interface, retrieving the account associated with
// a particular address.
//
// - Returns a nil account if it does not exist
// - Returns an error only if an unexpected issue occurs
// - The returned account is safe to modify after the call
func (r *multiReader) Account(addr common.Address) (*types.StateAccount, error) {
	var errs []error
	for _, reader := range r.readers {
		acct, err := reader.Account(addr)
		if err == nil {
			return acct, nil
		}
		errs = append(errs, err)
	}
	return nil, errors.Join(errs...)
}

// Storage implementing Reader interface, retrieving the storage slot associated
// with a particular account address and slot key.
//
// - Returns an empty slot if it does not exist
// - Returns an error only if an unexpected issue occurs
// - The returned storage slot is safe to modify after the call
func (r *multiReader) Storage(addr common.Address, slot common.Hash) (common.Hash, error) {
	var errs []error
	for _, reader := range r.readers {
		slot, err := reader.Storage(addr, slot)
		if err == nil {
			return slot, nil
		}
		errs = append(errs, err)
	}
	return common.Hash{}, errors.Join(errs...)
}

// Copy implementing Reader interface, returning a deep-copied state reader.
func (r *multiReader) Copy() Reader {
	var readers []Reader
	for _, reader := range r.readers {
		readers = append(readers, reader.Copy())
	}
	return &multiReader{readers: readers}
}<|MERGE_RESOLUTION|>--- conflicted
+++ resolved
@@ -58,17 +58,8 @@
 	buff   crypto.KeccakState
 }
 
-<<<<<<< HEAD
-// newStateReader constructs a flat state reader with on the specified state root.
-func newStateReader(root common.Hash, snaps SnapshotTree) (*stateReader, error) {
-	snap := snaps.Snapshot(root)
-	if snap == nil {
-		return nil, errors.New("snapshot is not available")
-	}
-=======
 // newStateReader constructs a state reader with on the given state root.
 func newStateReader(reader database.StateReader) *stateReader {
->>>>>>> 293a300d
 	return &stateReader{
 		reader: reader,
 		buff:   crypto.NewKeccakState(),
@@ -90,18 +81,11 @@
 		return nil, nil
 	}
 	acct := &types.StateAccount{
-<<<<<<< HEAD
-		Nonce:    ret.Nonce,
-		Balance:  ret.Balance,
-		CodeHash: ret.CodeHash,
-		Root:     common.BytesToHash(ret.Root),
-		Extra:    ret.Extra,
-=======
 		Nonce:    account.Nonce,
 		Balance:  account.Balance,
 		CodeHash: account.CodeHash,
 		Root:     common.BytesToHash(account.Root),
->>>>>>> 293a300d
+		Extra:    account.Extra,
 	}
 	if len(acct.CodeHash) == 0 {
 		acct.CodeHash = types.EmptyCodeHash.Bytes()
