--- conflicted
+++ resolved
@@ -209,13 +209,8 @@
 	// To prevent this, the account trie is always scheduled for prefetching once
 	// the prefetcher is constructed. For more details, see:
 	// https://github.com/ethereum/go-ethereum/issues/29880
-<<<<<<< HEAD
 	s.prefetcher = newTriePrefetcher(s.db, s.originalRoot, namespace, witness == nil, opts...)
-	if err := s.prefetcher.prefetch(common.Hash{}, s.originalRoot, common.Address{}, nil, false); err != nil {
-=======
-	s.prefetcher = newTriePrefetcher(s.db, s.originalRoot, namespace, witness == nil)
 	if err := s.prefetcher.prefetch(common.Hash{}, s.originalRoot, common.Address{}, nil, nil, false); err != nil {
->>>>>>> 293a300d
 		log.Error("Failed to prefetch account trie", "root", s.originalRoot, "err", err)
 	}
 }
@@ -456,17 +451,10 @@
 	}
 }
 
-<<<<<<< HEAD
-func (s *StateDB) SetState(addr common.Address, key, value common.Hash, opts ...stateconf.StateDBStateOption) {
-	stateObject := s.getOrNewStateObject(addr)
-	if stateObject != nil {
+func (s *StateDB) SetState(addr common.Address, key, value common.Hash, opts ...stateconf.StateDBStateOption) common.Hash {
+	if stateObject := s.getOrNewStateObject(addr); stateObject != nil {
 		key = transformStateKey(addr, key, opts...)
-		stateObject.SetState(key, value)
-=======
-func (s *StateDB) SetState(addr common.Address, key, value common.Hash) common.Hash {
-	if stateObject := s.getOrNewStateObject(addr); stateObject != nil {
 		return stateObject.SetState(key, value)
->>>>>>> 293a300d
 	}
 	return common.Hash{}
 }
@@ -1300,12 +1288,7 @@
 		// If trie database is enabled, commit the state update as a new layer
 		if db := s.db.TrieDB(); db != nil {
 			start := time.Now()
-<<<<<<< HEAD
-			set := triestate.New(ret.accountsOrigin, ret.storagesOrigin)
-			if err := db.Update(ret.root, ret.originRoot, block, ret.nodes, set, stateconf.ExtractTrieDBUpdateOpts(opts...)...); err != nil {
-=======
-			if err := db.Update(ret.root, ret.originRoot, block, ret.nodes, ret.stateSet()); err != nil {
->>>>>>> 293a300d
+			if err := db.Update(ret.root, ret.originRoot, block, ret.nodes, ret.stateSet(), stateconf.ExtractTrieDBUpdateOpts(opts...)...); err != nil {
 				return nil, err
 			}
 			s.TrieDBCommits += time.Since(start)
