--- conflicted
+++ resolved
@@ -209,12 +209,8 @@
 // StartPrefetcher initializes a new trie prefetcher to pull in nodes from the
 // state trie concurrently while the state is mutated so that when we reach the
 // commit phase, most of the needed data is already hot.
-<<<<<<< HEAD
-func (s *StateDB) StartPrefetcher(namespace string, opts ...PrefetcherOption) {
-=======
-func (s *StateDB) StartPrefetcher(namespace string, witness *stateless.Witness) {
+func (s *StateDB) StartPrefetcher(namespace string, witness *stateless.Witness, opts ...PrefetcherOption) {
 	// Terminate any previously running prefetcher
->>>>>>> aadddf3a
 	if s.prefetcher != nil {
 		s.prefetcher.terminate(false)
 		s.prefetcher.report()
@@ -225,11 +221,7 @@
 
 	// If snapshots are enabled, start prefethers explicitly
 	if s.snap != nil {
-<<<<<<< HEAD
-		s.prefetcher = newTriePrefetcher(s.db, s.originalRoot, namespace, opts...)
-=======
-		s.prefetcher = newTriePrefetcher(s.db, s.originalRoot, namespace, witness == nil)
->>>>>>> aadddf3a
+		s.prefetcher = newTriePrefetcher(s.db, s.originalRoot, namespace, witness == nil, opts...)
 
 		// With the switch to the Proof-of-Stake consensus algorithm, block production
 		// rewards are now handled at the consensus layer. Consequently, a block may
