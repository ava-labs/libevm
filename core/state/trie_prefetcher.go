// Copyright 2020 The go-ethereum Authors
// This file is part of the go-ethereum library.
//
// The go-ethereum library is free software: you can redistribute it and/or modify
// it under the terms of the GNU Lesser General Public License as published by
// the Free Software Foundation, either version 3 of the License, or
// (at your option) any later version.
//
// The go-ethereum library is distributed in the hope that it will be useful,
// but WITHOUT ANY WARRANTY; without even the implied warranty of
// MERCHANTABILITY or FITNESS FOR A PARTICULAR PURPOSE. See the
// GNU Lesser General Public License for more details.
//
// You should have received a copy of the GNU Lesser General Public License
// along with the go-ethereum library. If not, see <http://www.gnu.org/licenses/>.

package state

import (
	"errors"
	"sync"

	"github.com/ethereum/go-ethereum/common"
	"github.com/ethereum/go-ethereum/libevm/options"
	"github.com/ethereum/go-ethereum/log"
	"github.com/ethereum/go-ethereum/metrics"
)

var (
	// triePrefetchMetricsPrefix is the prefix under which to publish the metrics.
	triePrefetchMetricsPrefix = "trie/prefetch/"

	// errTerminated is returned if a fetcher is attempted to be operated after it
	// has already terminated.
	errTerminated = errors.New("fetcher is already terminated")
)

// triePrefetcher is an active prefetcher, which receives accounts or storage
// items and does trie-loading of them. The goal is to get as much useful content
// into the caches as possible.
//
// Note, the prefetcher's API is not thread safe.
type triePrefetcher struct {
	db       Database               // Database to fetch trie nodes through
	root     common.Hash            // Root hash of the account trie for metrics
	fetchers map[string]*subfetcher // Subfetchers for each trie
	term     chan struct{}          // Channel to signal interruption
	noreads  bool                   // Whether to ignore state-read-only prefetch requests

	deliveryMissMeter metrics.Meter
<<<<<<< HEAD
	accountLoadMeter  metrics.Meter
	accountDupMeter   metrics.Meter
	accountWasteMeter metrics.Meter
	storageLoadMeter  metrics.Meter
	storageDupMeter   metrics.Meter
	storageWasteMeter metrics.Meter

	options []PrefetcherOption
}

func newTriePrefetcher(db Database, root common.Hash, namespace string, opts ...PrefetcherOption) *triePrefetcher {
=======

	accountLoadReadMeter  metrics.Meter
	accountLoadWriteMeter metrics.Meter
	accountDupReadMeter   metrics.Meter
	accountDupWriteMeter  metrics.Meter
	accountDupCrossMeter  metrics.Meter
	accountWasteMeter     metrics.Meter

	storageLoadReadMeter  metrics.Meter
	storageLoadWriteMeter metrics.Meter
	storageDupReadMeter   metrics.Meter
	storageDupWriteMeter  metrics.Meter
	storageDupCrossMeter  metrics.Meter
	storageWasteMeter     metrics.Meter
}

func newTriePrefetcher(db Database, root common.Hash, namespace string, noreads bool) *triePrefetcher {
>>>>>>> aadddf3a
	prefix := triePrefetchMetricsPrefix + namespace
	return &triePrefetcher{
		db:       db,
		root:     root,
		fetchers: make(map[string]*subfetcher), // Active prefetchers use the fetchers map
		term:     make(chan struct{}),
		noreads:  noreads,

		deliveryMissMeter: metrics.GetOrRegisterMeter(prefix+"/deliverymiss", nil),
<<<<<<< HEAD
		accountLoadMeter:  metrics.GetOrRegisterMeter(prefix+"/account/load", nil),
		accountDupMeter:   metrics.GetOrRegisterMeter(prefix+"/account/dup", nil),
		accountWasteMeter: metrics.GetOrRegisterMeter(prefix+"/account/waste", nil),
		storageLoadMeter:  metrics.GetOrRegisterMeter(prefix+"/storage/load", nil),
		storageDupMeter:   metrics.GetOrRegisterMeter(prefix+"/storage/dup", nil),
		storageWasteMeter: metrics.GetOrRegisterMeter(prefix+"/storage/waste", nil),

		options: opts,
=======

		accountLoadReadMeter:  metrics.GetOrRegisterMeter(prefix+"/account/load/read", nil),
		accountLoadWriteMeter: metrics.GetOrRegisterMeter(prefix+"/account/load/write", nil),
		accountDupReadMeter:   metrics.GetOrRegisterMeter(prefix+"/account/dup/read", nil),
		accountDupWriteMeter:  metrics.GetOrRegisterMeter(prefix+"/account/dup/write", nil),
		accountDupCrossMeter:  metrics.GetOrRegisterMeter(prefix+"/account/dup/cross", nil),
		accountWasteMeter:     metrics.GetOrRegisterMeter(prefix+"/account/waste", nil),

		storageLoadReadMeter:  metrics.GetOrRegisterMeter(prefix+"/storage/load/read", nil),
		storageLoadWriteMeter: metrics.GetOrRegisterMeter(prefix+"/storage/load/write", nil),
		storageDupReadMeter:   metrics.GetOrRegisterMeter(prefix+"/storage/dup/read", nil),
		storageDupWriteMeter:  metrics.GetOrRegisterMeter(prefix+"/storage/dup/write", nil),
		storageDupCrossMeter:  metrics.GetOrRegisterMeter(prefix+"/storage/dup/cross", nil),
		storageWasteMeter:     metrics.GetOrRegisterMeter(prefix+"/storage/waste", nil),
>>>>>>> aadddf3a
	}
}

// terminate iterates over all the subfetchers and issues a termination request
// to all of them. Depending on the async parameter, the method will either block
// until all subfetchers spin down, or return immediately.
func (p *triePrefetcher) terminate(async bool) {
	// Short circuit if the fetcher is already closed
	select {
	case <-p.term:
		return
	default:
	}
	// Terminate all sub-fetchers, sync or async, depending on the request
	for _, fetcher := range p.fetchers {
		fetcher.terminate(async)
	}
	p.releaseWorkerPools()
	close(p.term)
}

// report aggregates the pre-fetching and usage metrics and reports them.
func (p *triePrefetcher) report() {
	if !metrics.Enabled {
		return
	}
	for _, fetcher := range p.fetchers {
		fetcher.wait() // ensure the fetcher's idle before poking in its internals

		if fetcher.root == p.root {
			p.accountLoadReadMeter.Mark(int64(len(fetcher.seenRead)))
			p.accountLoadWriteMeter.Mark(int64(len(fetcher.seenWrite)))

			p.accountDupReadMeter.Mark(int64(fetcher.dupsRead))
			p.accountDupWriteMeter.Mark(int64(fetcher.dupsWrite))
			p.accountDupCrossMeter.Mark(int64(fetcher.dupsCross))

			for _, key := range fetcher.used {
				delete(fetcher.seenRead, string(key))
				delete(fetcher.seenWrite, string(key))
			}
			p.accountWasteMeter.Mark(int64(len(fetcher.seenRead) + len(fetcher.seenWrite)))
		} else {
			p.storageLoadReadMeter.Mark(int64(len(fetcher.seenRead)))
			p.storageLoadWriteMeter.Mark(int64(len(fetcher.seenWrite)))

			p.storageDupReadMeter.Mark(int64(fetcher.dupsRead))
			p.storageDupWriteMeter.Mark(int64(fetcher.dupsWrite))
			p.storageDupCrossMeter.Mark(int64(fetcher.dupsCross))

			for _, key := range fetcher.used {
				delete(fetcher.seenRead, string(key))
				delete(fetcher.seenWrite, string(key))
			}
			p.storageWasteMeter.Mark(int64(len(fetcher.seenRead) + len(fetcher.seenWrite)))
		}
	}
}

// prefetch schedules a batch of trie items to prefetch. After the prefetcher is
// closed, all the following tasks scheduled will not be executed and an error
// will be returned.
//
// prefetch is called from two locations:
//
//  1. Finalize of the state-objects storage roots. This happens at the end
//     of every transaction, meaning that if several transactions touches
//     upon the same contract, the parameters invoking this method may be
//     repeated.
//  2. Finalize of the main account trie. This happens only once per block.
func (p *triePrefetcher) prefetch(owner common.Hash, root common.Hash, addr common.Address, keys [][]byte, read bool) error {
	// If the state item is only being read, but reads are disabled, return
	if read && p.noreads {
		return nil
	}
	// Ensure the subfetcher is still alive
	select {
	case <-p.term:
		return errTerminated
	default:
	}
	id := p.trieID(owner, root)
	fetcher := p.fetchers[id]
	if fetcher == nil {
		fetcher = newSubfetcher(p.db, p.root, owner, root, addr, p.options...)
		p.fetchers[id] = fetcher
	}
	return fetcher.schedule(keys, read)
}

// trie returns the trie matching the root hash, blocking until the fetcher of
// the given trie terminates. If no fetcher exists for the request, nil will be
// returned.
func (p *triePrefetcher) trie(owner common.Hash, root common.Hash) Trie {
	// Bail if no trie was prefetched for this root
	fetcher := p.fetchers[p.trieID(owner, root)]
	if fetcher == nil {
		log.Error("Prefetcher missed to load trie", "owner", owner, "root", root)
		p.deliveryMissMeter.Mark(1)
		return nil
	}
	// Subfetcher exists, retrieve its trie
	return fetcher.peek()
}

// used marks a batch of state items used to allow creating statistics as to
// how useful or wasteful the fetcher is.
func (p *triePrefetcher) used(owner common.Hash, root common.Hash, used [][]byte) {
	if fetcher := p.fetchers[p.trieID(owner, root)]; fetcher != nil {
		fetcher.wait() // ensure the fetcher's idle before poking in its internals
		fetcher.used = used
	}
}

// trieID returns an unique trie identifier consists the trie owner and root hash.
func (p *triePrefetcher) trieID(owner common.Hash, root common.Hash) string {
	trieID := make([]byte, common.HashLength*2)
	copy(trieID, owner.Bytes())
	copy(trieID[common.HashLength:], root.Bytes())
	return string(trieID)
}

// subfetcher is a trie fetcher goroutine responsible for pulling entries for a
// single trie. It is spawned when a new root is encountered and lives until the
// main prefetcher is paused and either all requested items are processed or if
// the trie being worked on is retrieved from the prefetcher.
type subfetcher struct {
	db    Database       // Database to load trie nodes through
	state common.Hash    // Root hash of the state to prefetch
	owner common.Hash    // Owner of the trie, usually account hash
	root  common.Hash    // Root hash of the trie to prefetch
	addr  common.Address // Address of the account that the trie belongs to
	trie  Trie           // Trie being populated with nodes

	tasks []*subfetcherTask // Items queued up for retrieval
	lock  sync.Mutex        // Lock protecting the task queue

	wake chan struct{} // Wake channel if a new task is scheduled
	stop chan struct{} // Channel to interrupt processing
	term chan struct{} // Channel to signal interruption

<<<<<<< HEAD
	seen map[string]struct{} // Tracks the entries already loaded
	dups int                 // Number of duplicate preload tasks
	used [][]byte            // Tracks the entries used in the end

	pool *subfetcherPool
=======
	seenRead  map[string]struct{} // Tracks the entries already loaded via read operations
	seenWrite map[string]struct{} // Tracks the entries already loaded via write operations

	dupsRead  int // Number of duplicate preload tasks via reads only
	dupsWrite int // Number of duplicate preload tasks via writes only
	dupsCross int // Number of duplicate preload tasks via read-write-crosses

	used [][]byte // Tracks the entries used in the end
}

// subfetcherTask is a trie path to prefetch, tagged with whether it originates
// from a read or a write request.
type subfetcherTask struct {
	read bool
	key  []byte
>>>>>>> aadddf3a
}

// newSubfetcher creates a goroutine to prefetch state items belonging to a
// particular root hash.
func newSubfetcher(db Database, state common.Hash, owner common.Hash, root common.Hash, addr common.Address, opts ...PrefetcherOption) *subfetcher {
	sf := &subfetcher{
		db:        db,
		state:     state,
		owner:     owner,
		root:      root,
		addr:      addr,
		wake:      make(chan struct{}, 1),
		stop:      make(chan struct{}),
		term:      make(chan struct{}),
		seenRead:  make(map[string]struct{}),
		seenWrite: make(map[string]struct{}),
	}
	options.As[prefetcherConfig](opts...).applyTo(sf)
	go sf.loop()
	return sf
}

// schedule adds a batch of trie keys to the queue to prefetch.
func (sf *subfetcher) schedule(keys [][]byte, read bool) error {
	// Ensure the subfetcher is still alive
	select {
	case <-sf.term:
		return errTerminated
	default:
	}
	// Append the tasks to the current queue
	sf.lock.Lock()
	for _, key := range keys {
		key := key // closure for the append below
		sf.tasks = append(sf.tasks, &subfetcherTask{read: read, key: key})
	}
	sf.lock.Unlock()

	// Notify the background thread to execute scheduled tasks
	select {
	case sf.wake <- struct{}{}:
		// Wake signal sent
	default:
		// Wake signal not sent as a previous one is already queued
	}
	return nil
}

// wait blocks until the subfetcher terminates. This method is used to block on
// an async termination before accessing internal fields from the fetcher.
func (sf *subfetcher) wait() {
	<-sf.term
}

// peek retrieves the fetcher's trie, populated with any pre-fetched data. The
// returned trie will be a shallow copy, so modifying it will break subsequent
// peeks for the original data. The method will block until all the scheduled
// data has been loaded and the fethcer terminated.
func (sf *subfetcher) peek() Trie {
	// Block until the fetcher terminates, then retrieve the trie
	sf.wait()
	return sf.trie
}

// terminate requests the subfetcher to stop accepting new tasks and spin down
// as soon as everything is loaded. Depending on the async parameter, the method
// will either block until all disk loads finish or return immediately.
func (sf *subfetcher) terminate(async bool) {
	select {
	case <-sf.stop:
	default:
		close(sf.stop)
	}
	if async {
		return
	}
	<-sf.term
}

// loop loads newly-scheduled trie tasks as they are received and loads them, stopping
// when requested.
func (sf *subfetcher) loop() {
	// No matter how the loop stops, signal anyone waiting that it's terminated
	defer func() {
		sf.pool.wait()
		close(sf.term)
	}()

	// Start by opening the trie and stop processing if it fails
	if sf.owner == (common.Hash{}) {
		trie, err := sf.db.OpenTrie(sf.root)
		if err != nil {
			log.Warn("Trie prefetcher failed opening trie", "root", sf.root, "err", err)
			return
		}
		sf.trie = trie
	} else {
		trie, err := sf.db.OpenStorageTrie(sf.state, sf.addr, sf.root, nil)
		if err != nil {
			log.Warn("Trie prefetcher failed opening trie", "root", sf.root, "err", err)
			return
		}
		sf.trie = trie
	}
	// Trie opened successfully, keep prefetching items
	for {
		select {
		case <-sf.wake:
			// Execute all remaining tasks in a single run
			sf.lock.Lock()
			tasks := sf.tasks
			sf.tasks = nil
			sf.lock.Unlock()

			for _, task := range tasks {
				key := string(task.key)
				if task.read {
					if _, ok := sf.seenRead[key]; ok {
						sf.dupsRead++
						continue
					}
					if _, ok := sf.seenWrite[key]; ok {
						sf.dupsCross++
						continue
					}
				} else {
					if _, ok := sf.seenRead[key]; ok {
						sf.dupsCross++
						continue
					}
					if _, ok := sf.seenWrite[key]; ok {
						sf.dupsWrite++
						continue
					}
				}
				if len(task.key) == common.AddressLength {
					sf.trie.GetAccount(common.BytesToAddress(task.key))
				} else {
					sf.trie.GetStorage(sf.addr, task.key)
				}
<<<<<<< HEAD
				if len(task) == common.AddressLength {
					sf.pool.GetAccount(common.BytesToAddress(task))
				} else {
					sf.pool.GetStorage(sf.addr, task)
=======
				if task.read {
					sf.seenRead[key] = struct{}{}
				} else {
					sf.seenWrite[key] = struct{}{}
>>>>>>> aadddf3a
				}
			}

		case <-sf.stop:
			// Termination is requested, abort if no more tasks are pending. If
			// there are some, exhaust them first.
			sf.lock.Lock()
			done := sf.tasks == nil
			sf.lock.Unlock()

			if done {
				return
			}
			// Some tasks are pending, loop and pick them up (that wake branch
			// will be selected eventually, whilst stop remains closed to this
			// branch will also run afterwards).

			//libevm:start
			select {
			case sf.wake <- struct{}{}:
			default:
			}
			//libevm:end
		}
	}
}<|MERGE_RESOLUTION|>--- conflicted
+++ resolved
@@ -48,19 +48,6 @@
 	noreads  bool                   // Whether to ignore state-read-only prefetch requests
 
 	deliveryMissMeter metrics.Meter
-<<<<<<< HEAD
-	accountLoadMeter  metrics.Meter
-	accountDupMeter   metrics.Meter
-	accountWasteMeter metrics.Meter
-	storageLoadMeter  metrics.Meter
-	storageDupMeter   metrics.Meter
-	storageWasteMeter metrics.Meter
-
-	options []PrefetcherOption
-}
-
-func newTriePrefetcher(db Database, root common.Hash, namespace string, opts ...PrefetcherOption) *triePrefetcher {
-=======
 
 	accountLoadReadMeter  metrics.Meter
 	accountLoadWriteMeter metrics.Meter
@@ -75,10 +62,11 @@
 	storageDupWriteMeter  metrics.Meter
 	storageDupCrossMeter  metrics.Meter
 	storageWasteMeter     metrics.Meter
-}
-
-func newTriePrefetcher(db Database, root common.Hash, namespace string, noreads bool) *triePrefetcher {
->>>>>>> aadddf3a
+
+	options []PrefetcherOption
+}
+
+func newTriePrefetcher(db Database, root common.Hash, namespace string, noreads bool, opts ...PrefetcherOption) *triePrefetcher {
 	prefix := triePrefetchMetricsPrefix + namespace
 	return &triePrefetcher{
 		db:       db,
@@ -88,16 +76,6 @@
 		noreads:  noreads,
 
 		deliveryMissMeter: metrics.GetOrRegisterMeter(prefix+"/deliverymiss", nil),
-<<<<<<< HEAD
-		accountLoadMeter:  metrics.GetOrRegisterMeter(prefix+"/account/load", nil),
-		accountDupMeter:   metrics.GetOrRegisterMeter(prefix+"/account/dup", nil),
-		accountWasteMeter: metrics.GetOrRegisterMeter(prefix+"/account/waste", nil),
-		storageLoadMeter:  metrics.GetOrRegisterMeter(prefix+"/storage/load", nil),
-		storageDupMeter:   metrics.GetOrRegisterMeter(prefix+"/storage/dup", nil),
-		storageWasteMeter: metrics.GetOrRegisterMeter(prefix+"/storage/waste", nil),
-
-		options: opts,
-=======
 
 		accountLoadReadMeter:  metrics.GetOrRegisterMeter(prefix+"/account/load/read", nil),
 		accountLoadWriteMeter: metrics.GetOrRegisterMeter(prefix+"/account/load/write", nil),
@@ -112,7 +90,8 @@
 		storageDupWriteMeter:  metrics.GetOrRegisterMeter(prefix+"/storage/dup/write", nil),
 		storageDupCrossMeter:  metrics.GetOrRegisterMeter(prefix+"/storage/dup/cross", nil),
 		storageWasteMeter:     metrics.GetOrRegisterMeter(prefix+"/storage/waste", nil),
->>>>>>> aadddf3a
+
+		options: opts,
 	}
 }
 
@@ -254,13 +233,6 @@
 	stop chan struct{} // Channel to interrupt processing
 	term chan struct{} // Channel to signal interruption
 
-<<<<<<< HEAD
-	seen map[string]struct{} // Tracks the entries already loaded
-	dups int                 // Number of duplicate preload tasks
-	used [][]byte            // Tracks the entries used in the end
-
-	pool *subfetcherPool
-=======
 	seenRead  map[string]struct{} // Tracks the entries already loaded via read operations
 	seenWrite map[string]struct{} // Tracks the entries already loaded via write operations
 
@@ -269,6 +241,8 @@
 	dupsCross int // Number of duplicate preload tasks via read-write-crosses
 
 	used [][]byte // Tracks the entries used in the end
+
+	pool *subfetcherPool
 }
 
 // subfetcherTask is a trie path to prefetch, tagged with whether it originates
@@ -276,7 +250,6 @@
 type subfetcherTask struct {
 	read bool
 	key  []byte
->>>>>>> aadddf3a
 }
 
 // newSubfetcher creates a goroutine to prefetch state items belonging to a
@@ -413,21 +386,14 @@
 					}
 				}
 				if len(task.key) == common.AddressLength {
-					sf.trie.GetAccount(common.BytesToAddress(task.key))
+					sf.pool.GetAccount(common.BytesToAddress(task.key))
 				} else {
-					sf.trie.GetStorage(sf.addr, task.key)
+					sf.pool.GetStorage(sf.addr, task.key)
 				}
-<<<<<<< HEAD
-				if len(task) == common.AddressLength {
-					sf.pool.GetAccount(common.BytesToAddress(task))
-				} else {
-					sf.pool.GetStorage(sf.addr, task)
-=======
 				if task.read {
 					sf.seenRead[key] = struct{}{}
 				} else {
 					sf.seenWrite[key] = struct{}{}
->>>>>>> aadddf3a
 				}
 			}
 
