// Copyright 2020 The go-ethereum Authors
// This file is part of the go-ethereum library.
//
// The go-ethereum library is free software: you can redistribute it and/or modify
// it under the terms of the GNU Lesser General Public License as published by
// the Free Software Foundation, either version 3 of the License, or
// (at your option) any later version.
//
// The go-ethereum library is distributed in the hope that it will be useful,
// but WITHOUT ANY WARRANTY; without even the implied warranty of
// MERCHANTABILITY or FITNESS FOR A PARTICULAR PURPOSE. See the
// GNU Lesser General Public License for more details.
//
// You should have received a copy of the GNU Lesser General Public License
// along with the go-ethereum library. If not, see <http://www.gnu.org/licenses/>.

package state

import (
	"errors"
	"sync"

	"github.com/ethereum/go-ethereum/common"
	"github.com/ethereum/go-ethereum/libevm/options"
	"github.com/ethereum/go-ethereum/log"
	"github.com/ethereum/go-ethereum/metrics"
)

var (
	// triePrefetchMetricsPrefix is the prefix under which to publish the metrics.
	triePrefetchMetricsPrefix = "trie/prefetch/"

	// errTerminated is returned if a fetcher is attempted to be operated after it
	// has already terminated.
	errTerminated = errors.New("fetcher is already terminated")
)

// triePrefetcher is an active prefetcher, which receives accounts or storage
// items and does trie-loading of them. The goal is to get as much useful content
// into the caches as possible.
//
// Note, the prefetcher's API is not thread safe.
type triePrefetcher struct {
	db       Database               // Database to fetch trie nodes through
	root     common.Hash            // Root hash of the account trie for metrics
	fetchers map[string]*subfetcher // Subfetchers for each trie
	term     chan struct{}          // Channel to signal interruption

	deliveryMissMeter metrics.Meter
	accountLoadMeter  metrics.Meter
	accountDupMeter   metrics.Meter
	accountWasteMeter metrics.Meter
	storageLoadMeter  metrics.Meter
	storageDupMeter   metrics.Meter
	storageWasteMeter metrics.Meter

	options []PrefetcherOption
}

func newTriePrefetcher(db Database, root common.Hash, namespace string, opts ...PrefetcherOption) *triePrefetcher {
	prefix := triePrefetchMetricsPrefix + namespace
	return &triePrefetcher{
		db:       db,
		root:     root,
		fetchers: make(map[string]*subfetcher), // Active prefetchers use the fetchers map
		term:     make(chan struct{}),

		deliveryMissMeter: metrics.GetOrRegisterMeter(prefix+"/deliverymiss", nil),
		accountLoadMeter:  metrics.GetOrRegisterMeter(prefix+"/account/load", nil),
		accountDupMeter:   metrics.GetOrRegisterMeter(prefix+"/account/dup", nil),
		accountWasteMeter: metrics.GetOrRegisterMeter(prefix+"/account/waste", nil),
		storageLoadMeter:  metrics.GetOrRegisterMeter(prefix+"/storage/load", nil),
		storageDupMeter:   metrics.GetOrRegisterMeter(prefix+"/storage/dup", nil),
		storageWasteMeter: metrics.GetOrRegisterMeter(prefix+"/storage/waste", nil),

		options: opts,
	}
}

// terminate iterates over all the subfetchers and issues a termination request
// to all of them. Depending on the async parameter, the method will either block
// until all subfetchers spin down, or return immediately.
func (p *triePrefetcher) terminate(async bool) {
	// Short circuit if the fetcher is already closed
	select {
	case <-p.term:
		return
	default:
	}
	// Terminate all sub-fetchers, sync or async, depending on the request
	for _, fetcher := range p.fetchers {
		fetcher.terminate(async)
	}
<<<<<<< HEAD
	p.releaseWorkerPools()
	// Clear out all fetchers (will crash on a second call, deliberate)
	p.fetchers = nil
}

// copy creates a deep-but-inactive copy of the trie prefetcher. Any trie data
// already loaded will be copied over, but no goroutines will be started. This
// is mostly used in the miner which creates a copy of it's actively mutated
// state to be sealed while it may further mutate the state.
func (p *triePrefetcher) copy() *triePrefetcher {
	copy := &triePrefetcher{
		db:      p.db,
		root:    p.root,
		fetches: make(map[string]Trie), // Active prefetchers use the fetches map

		deliveryMissMeter: p.deliveryMissMeter,
		accountLoadMeter:  p.accountLoadMeter,
		accountDupMeter:   p.accountDupMeter,
		accountSkipMeter:  p.accountSkipMeter,
		accountWasteMeter: p.accountWasteMeter,
		storageLoadMeter:  p.storageLoadMeter,
		storageDupMeter:   p.storageDupMeter,
		storageSkipMeter:  p.storageSkipMeter,
		storageWasteMeter: p.storageWasteMeter,

		options: p.options,
=======
	close(p.term)
}

// report aggregates the pre-fetching and usage metrics and reports them.
func (p *triePrefetcher) report() {
	if !metrics.Enabled {
		return
>>>>>>> 0dd173a7
	}
	for _, fetcher := range p.fetchers {
		fetcher.wait() // ensure the fetcher's idle before poking in its internals

		if fetcher.root == p.root {
			p.accountLoadMeter.Mark(int64(len(fetcher.seen)))
			p.accountDupMeter.Mark(int64(fetcher.dups))
			for _, key := range fetcher.used {
				delete(fetcher.seen, string(key))
			}
			p.accountWasteMeter.Mark(int64(len(fetcher.seen)))
		} else {
			p.storageLoadMeter.Mark(int64(len(fetcher.seen)))
			p.storageDupMeter.Mark(int64(fetcher.dups))
			for _, key := range fetcher.used {
				delete(fetcher.seen, string(key))
			}
			p.storageWasteMeter.Mark(int64(len(fetcher.seen)))
		}
	}
}

// prefetch schedules a batch of trie items to prefetch. After the prefetcher is
// closed, all the following tasks scheduled will not be executed and an error
// will be returned.
//
// prefetch is called from two locations:
//
//  1. Finalize of the state-objects storage roots. This happens at the end
//     of every transaction, meaning that if several transactions touches
//     upon the same contract, the parameters invoking this method may be
//     repeated.
//  2. Finalize of the main account trie. This happens only once per block.
func (p *triePrefetcher) prefetch(owner common.Hash, root common.Hash, addr common.Address, keys [][]byte) error {
	// Ensure the subfetcher is still alive
	select {
	case <-p.term:
		return errTerminated
	default:
	}
	id := p.trieID(owner, root)
	fetcher := p.fetchers[id]
	if fetcher == nil {
		fetcher = newSubfetcher(p.db, p.root, owner, root, addr, p.options...)
		p.fetchers[id] = fetcher
	}
	return fetcher.schedule(keys)
}

// trie returns the trie matching the root hash, blocking until the fetcher of
// the given trie terminates. If no fetcher exists for the request, nil will be
// returned.
func (p *triePrefetcher) trie(owner common.Hash, root common.Hash) Trie {
	// Bail if no trie was prefetched for this root
	fetcher := p.fetchers[p.trieID(owner, root)]
	if fetcher == nil {
		log.Error("Prefetcher missed to load trie", "owner", owner, "root", root)
		p.deliveryMissMeter.Mark(1)
		return nil
	}
	// Subfetcher exists, retrieve its trie
	return fetcher.peek()
}

// used marks a batch of state items used to allow creating statistics as to
// how useful or wasteful the fetcher is.
func (p *triePrefetcher) used(owner common.Hash, root common.Hash, used [][]byte) {
	if fetcher := p.fetchers[p.trieID(owner, root)]; fetcher != nil {
		fetcher.wait() // ensure the fetcher's idle before poking in its internals
		fetcher.used = used
	}
}

// trieID returns an unique trie identifier consists the trie owner and root hash.
func (p *triePrefetcher) trieID(owner common.Hash, root common.Hash) string {
	trieID := make([]byte, common.HashLength*2)
	copy(trieID, owner.Bytes())
	copy(trieID[common.HashLength:], root.Bytes())
	return string(trieID)
}

// subfetcher is a trie fetcher goroutine responsible for pulling entries for a
// single trie. It is spawned when a new root is encountered and lives until the
// main prefetcher is paused and either all requested items are processed or if
// the trie being worked on is retrieved from the prefetcher.
type subfetcher struct {
	db    Database       // Database to load trie nodes through
	state common.Hash    // Root hash of the state to prefetch
	owner common.Hash    // Owner of the trie, usually account hash
	root  common.Hash    // Root hash of the trie to prefetch
	addr  common.Address // Address of the account that the trie belongs to
	trie  Trie           // Trie being populated with nodes

	tasks [][]byte   // Items queued up for retrieval
	lock  sync.Mutex // Lock protecting the task queue

	wake chan struct{} // Wake channel if a new task is scheduled
	stop chan struct{} // Channel to interrupt processing
	term chan struct{} // Channel to signal interruption

	seen map[string]struct{} // Tracks the entries already loaded
	dups int                 // Number of duplicate preload tasks
	used [][]byte            // Tracks the entries used in the end

	pool *subfetcherPool
}

// newSubfetcher creates a goroutine to prefetch state items belonging to a
// particular root hash.
func newSubfetcher(db Database, state common.Hash, owner common.Hash, root common.Hash, addr common.Address, opts ...PrefetcherOption) *subfetcher {
	sf := &subfetcher{
		db:    db,
		state: state,
		owner: owner,
		root:  root,
		addr:  addr,
		wake:  make(chan struct{}, 1),
		stop:  make(chan struct{}),
		term:  make(chan struct{}),
		seen:  make(map[string]struct{}),
	}
	options.As[prefetcherConfig](opts...).applyTo(sf)
	go sf.loop()
	return sf
}

// schedule adds a batch of trie keys to the queue to prefetch.
func (sf *subfetcher) schedule(keys [][]byte) error {
	// Ensure the subfetcher is still alive
	select {
	case <-sf.term:
		return errTerminated
	default:
	}
	// Append the tasks to the current queue
	sf.lock.Lock()
	sf.tasks = append(sf.tasks, keys...)
	sf.lock.Unlock()

	// Notify the background thread to execute scheduled tasks
	select {
	case sf.wake <- struct{}{}:
		// Wake signal sent
	default:
		// Wake signal not sent as a previous one is already queued
	}
	return nil
}

// wait blocks until the subfetcher terminates. This method is used to block on
// an async termination before accessing internal fields from the fetcher.
func (sf *subfetcher) wait() {
	<-sf.term
}

// peek retrieves the fetcher's trie, populated with any pre-fetched data. The
// returned trie will be a shallow copy, so modifying it will break subsequent
// peeks for the original data. The method will block until all the scheduled
// data has been loaded and the fethcer terminated.
func (sf *subfetcher) peek() Trie {
	// Block until the fetcher terminates, then retrieve the trie
	sf.wait()
	return sf.trie
}

// terminate requests the subfetcher to stop accepting new tasks and spin down
// as soon as everything is loaded. Depending on the async parameter, the method
// will either block until all disk loads finish or return immediately.
func (sf *subfetcher) terminate(async bool) {
	select {
	case <-sf.stop:
	default:
		close(sf.stop)
	}
	if async {
		return
	}
	<-sf.term
}

// loop loads newly-scheduled trie tasks as they are received and loads them, stopping
// when requested.
func (sf *subfetcher) loop() {
	// No matter how the loop stops, signal anyone waiting that it's terminated
	defer func() {
		sf.pool.wait()
		close(sf.term)
	}()

	// Start by opening the trie and stop processing if it fails
	if sf.owner == (common.Hash{}) {
		trie, err := sf.db.OpenTrie(sf.root)
		if err != nil {
			log.Warn("Trie prefetcher failed opening trie", "root", sf.root, "err", err)
			return
		}
		sf.trie = trie
	} else {
		trie, err := sf.db.OpenStorageTrie(sf.state, sf.addr, sf.root, nil)
		if err != nil {
			log.Warn("Trie prefetcher failed opening trie", "root", sf.root, "err", err)
			return
		}
		sf.trie = trie
	}
	// Trie opened successfully, keep prefetching items
	for {
		select {
		case <-sf.wake:
			// Execute all remaining tasks in a single run
			sf.lock.Lock()
			tasks := sf.tasks
			sf.tasks = nil
			sf.lock.Unlock()

<<<<<<< HEAD
			// Prefetch any tasks until the loop is interrupted
			for _, task := range tasks {
				select {
				//libevm:start
				//
				// The <-sf.stop case has been removed, in keeping with the equivalent change below. Future geth
				// versions also remove it so our modification here can be undone when merging upstream.
				//
				//libevm:end

				case ch := <-sf.copy:
					// Somebody wants a copy of the current trie, grant them
					ch <- sf.db.CopyTrie(sf.trie)

				default:
					// No termination request yet, prefetch the next entry
					if _, ok := sf.seen[string(task)]; ok {
						sf.dups++
					} else {
						if len(task) == common.AddressLength {
							sf.pool.GetAccount(common.BytesToAddress(task))
						} else {
							sf.pool.GetStorage(sf.addr, task)
						}
						sf.seen[string(task)] = struct{}{}
					}
=======
			for _, task := range tasks {
				if _, ok := sf.seen[string(task)]; ok {
					sf.dups++
					continue
				}
				if len(task) == common.AddressLength {
					sf.trie.GetAccount(common.BytesToAddress(task))
				} else {
					sf.trie.GetStorage(sf.addr, task)
>>>>>>> 0dd173a7
				}
				sf.seen[string(task)] = struct{}{}
			}

		case <-sf.stop:
<<<<<<< HEAD
			//libevm:start
			//
			// This is copied, with alteration, from ethereum/go-ethereum#29519
			// and can be deleted once we update to include that change.

			// Termination is requested, abort if no more tasks are pending. If
			// there are some, exhaust them first.
			sf.lock.Lock()
			done := len(sf.tasks) == 0
=======
			// Termination is requested, abort if no more tasks are pending. If
			// there are some, exhaust them first.
			sf.lock.Lock()
			done := sf.tasks == nil
>>>>>>> 0dd173a7
			sf.lock.Unlock()

			if done {
				return
			}
<<<<<<< HEAD

			select {
			case sf.wake <- struct{}{}:
			default:
			}
			//libevm:end
=======
			// Some tasks are pending, loop and pick them up (that wake branch
			// will be selected eventually, whilst stop remains closed to this
			// branch will also run afterwards).
>>>>>>> 0dd173a7
		}
	}
}<|MERGE_RESOLUTION|>--- conflicted
+++ resolved
@@ -91,34 +91,7 @@
 	for _, fetcher := range p.fetchers {
 		fetcher.terminate(async)
 	}
-<<<<<<< HEAD
 	p.releaseWorkerPools()
-	// Clear out all fetchers (will crash on a second call, deliberate)
-	p.fetchers = nil
-}
-
-// copy creates a deep-but-inactive copy of the trie prefetcher. Any trie data
-// already loaded will be copied over, but no goroutines will be started. This
-// is mostly used in the miner which creates a copy of it's actively mutated
-// state to be sealed while it may further mutate the state.
-func (p *triePrefetcher) copy() *triePrefetcher {
-	copy := &triePrefetcher{
-		db:      p.db,
-		root:    p.root,
-		fetches: make(map[string]Trie), // Active prefetchers use the fetches map
-
-		deliveryMissMeter: p.deliveryMissMeter,
-		accountLoadMeter:  p.accountLoadMeter,
-		accountDupMeter:   p.accountDupMeter,
-		accountSkipMeter:  p.accountSkipMeter,
-		accountWasteMeter: p.accountWasteMeter,
-		storageLoadMeter:  p.storageLoadMeter,
-		storageDupMeter:   p.storageDupMeter,
-		storageSkipMeter:  p.storageSkipMeter,
-		storageWasteMeter: p.storageWasteMeter,
-
-		options: p.options,
-=======
 	close(p.term)
 }
 
@@ -126,7 +99,6 @@
 func (p *triePrefetcher) report() {
 	if !metrics.Enabled {
 		return
->>>>>>> 0dd173a7
 	}
 	for _, fetcher := range p.fetchers {
 		fetcher.wait() // ensure the fetcher's idle before poking in its internals
@@ -342,82 +314,39 @@
 			sf.tasks = nil
 			sf.lock.Unlock()
 
-<<<<<<< HEAD
-			// Prefetch any tasks until the loop is interrupted
-			for _, task := range tasks {
-				select {
-				//libevm:start
-				//
-				// The <-sf.stop case has been removed, in keeping with the equivalent change below. Future geth
-				// versions also remove it so our modification here can be undone when merging upstream.
-				//
-				//libevm:end
-
-				case ch := <-sf.copy:
-					// Somebody wants a copy of the current trie, grant them
-					ch <- sf.db.CopyTrie(sf.trie)
-
-				default:
-					// No termination request yet, prefetch the next entry
-					if _, ok := sf.seen[string(task)]; ok {
-						sf.dups++
-					} else {
-						if len(task) == common.AddressLength {
-							sf.pool.GetAccount(common.BytesToAddress(task))
-						} else {
-							sf.pool.GetStorage(sf.addr, task)
-						}
-						sf.seen[string(task)] = struct{}{}
-					}
-=======
 			for _, task := range tasks {
 				if _, ok := sf.seen[string(task)]; ok {
 					sf.dups++
 					continue
 				}
 				if len(task) == common.AddressLength {
-					sf.trie.GetAccount(common.BytesToAddress(task))
+					sf.pool.GetAccount(common.BytesToAddress(task))
 				} else {
-					sf.trie.GetStorage(sf.addr, task)
->>>>>>> 0dd173a7
+					sf.pool.GetStorage(sf.addr, task)
 				}
 				sf.seen[string(task)] = struct{}{}
 			}
 
 		case <-sf.stop:
-<<<<<<< HEAD
-			//libevm:start
-			//
-			// This is copied, with alteration, from ethereum/go-ethereum#29519
-			// and can be deleted once we update to include that change.
-
-			// Termination is requested, abort if no more tasks are pending. If
-			// there are some, exhaust them first.
-			sf.lock.Lock()
-			done := len(sf.tasks) == 0
-=======
 			// Termination is requested, abort if no more tasks are pending. If
 			// there are some, exhaust them first.
 			sf.lock.Lock()
 			done := sf.tasks == nil
->>>>>>> 0dd173a7
 			sf.lock.Unlock()
 
 			if done {
 				return
 			}
-<<<<<<< HEAD
-
+			// Some tasks are pending, loop and pick them up (that wake branch
+			// will be selected eventually, whilst stop remains closed to this
+			// branch will also run afterwards).
+
+			//libevm:start
 			select {
 			case sf.wake <- struct{}{}:
 			default:
 			}
 			//libevm:end
-=======
-			// Some tasks are pending, loop and pick them up (that wake branch
-			// will be selected eventually, whilst stop remains closed to this
-			// branch will also run afterwards).
->>>>>>> 0dd173a7
 		}
 	}
 }