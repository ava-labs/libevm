// Copyright 2024 the libevm authors.
//
// The libevm additions to go-ethereum are free software: you can redistribute
// them and/or modify them under the terms of the GNU Lesser General Public License
// as published by the Free Software Foundation, either version 3 of the License,
// or (at your option) any later version.
//
// The libevm additions are distributed in the hope that they will be useful,
// but WITHOUT ANY WARRANTY; without even the implied warranty of
// MERCHANTABILITY or FITNESS FOR A PARTICULAR PURPOSE. See the GNU Lesser
// General Public License for more details.
//
// You should have received a copy of the GNU Lesser General Public License
// along with the go-ethereum library. If not, see
// <http://www.gnu.org/licenses/>.

package types

import (
	"fmt"
	"io"

	"github.com/ava-labs/libevm/libevm/pseudo"
	"github.com/ava-labs/libevm/libevm/register"
	"github.com/ava-labs/libevm/libevm/testonly"
	"github.com/ava-labs/libevm/rlp"
)

// RegisterExtras registers the type `SA` to be carried as an extra payload in
// [StateAccount] and [SlimAccount] structs. It is expected to be called in an
// `init()` function and MUST NOT be called more than once.
//
// The payload will be treated as an extra struct field for the purposes of RLP
// encoding and decoding. RLP handling is plumbed through to the `SA` via the
// [StateAccountExtra] that holds it such that it acts as if there were a field
// of type `SA` in all StateAccount and SlimAccount structs.
//
// The payload can be accessed via the [ExtraPayloads.FromPayloadCarrier] method
// of the accessor returned by RegisterExtras.
func RegisterExtras[SA any]() ExtraPayloads[SA] {
<<<<<<< HEAD
	if registeredExtras != nil {
		panic("re-registration of Extras")
	}

	extra := ExtraPayloads[SA]{
		StateAccount: pseudo.NewAccessor[ExtraPayloadCarrier, SA](
			func(a ExtraPayloadCarrier) *pseudo.Type { return a.extra().payload() },
			func(a ExtraPayloadCarrier, t *pseudo.Type) { a.extra().t = t },
		),
	}
	registeredExtras = &extraConstructors{
=======
	var extra ExtraPayloads[SA]
	registeredExtras.MustRegister(&extraConstructors{
>>>>>>> d71677f1
		stateAccountType: func() string {
			var x SA
			return fmt.Sprintf("%T", x)
		}(),
		newStateAccount:   pseudo.NewConstructor[SA]().Zero,
		cloneStateAccount: extra.cloneStateAccount,
	})
	return extra
}

// TestOnlyClearRegisteredExtras clears the [Extras] previously passed to
// [RegisterExtras]. It panics if called from a non-testing call stack.
//
// In tests it SHOULD be called before every call to [RegisterExtras] and then
// defer-called afterwards, either directly or via testing.TB.Cleanup(). This is
// a workaround for the single-call limitation on [RegisterExtras].
func TestOnlyClearRegisteredExtras() {
	registeredExtras.TestOnlyClear()
}

var registeredExtras register.AtMostOnce[*extraConstructors]

type extraConstructors struct {
	stateAccountType  string
	newStateAccount   func() *pseudo.Type
	cloneStateAccount func(*StateAccountExtra) *StateAccountExtra
}

func (e *StateAccountExtra) clone() *StateAccountExtra {
	switch r := registeredExtras; {
	case !r.Registered(), e == nil:
		return nil
	default:
		return r.Get().cloneStateAccount(e)
	}
}

// ExtraPayloads provides strongly typed access to the extra payload carried by
// [StateAccount] and [SlimAccount] structs. The only valid way to construct an
// instance is by a call to [RegisterExtras].
type ExtraPayloads[SA any] struct {
	StateAccount pseudo.Accessor[ExtraPayloadCarrier, SA] // Also provides [SlimAccount] access.
}

func (ExtraPayloads[SA]) cloneStateAccount(s *StateAccountExtra) *StateAccountExtra {
	v := pseudo.MustNewValue[SA](s.t)
	return &StateAccountExtra{
		t: pseudo.From(v.Get()).Type,
	}
}

// ExtraPayloadCarrier is implemented by both [StateAccount] and [SlimAccount],
// allowing for their [StateAccountExtra] payloads to be accessed in a type-safe
// manner by [ExtraPayloads] instances.
type ExtraPayloadCarrier interface {
	extra() *StateAccountExtra
}

var _ = []ExtraPayloadCarrier{
	(*StateAccount)(nil),
	(*SlimAccount)(nil),
}

// FromPayloadCarrier returns the carriers's payload.
//
// Deprecated: use the equivalent [ExtraPayloads.StateAccount] method.
func (e ExtraPayloads[SA]) FromPayloadCarrier(a ExtraPayloadCarrier) SA {
	return e.StateAccount.Get(a)
}

// PointerFromPayloadCarrier returns a pointer to the carriers's extra payload.
// This is guaranteed to be non-nil.
//
// Note that copying a [StateAccount] or [SlimAccount] by dereferencing a
// pointer will result in a shallow copy and that the *SA returned here will
// therefore be shared by all copies. If this is not the desired behaviour, use
// [StateAccount.Copy] or [ExtraPayloads.SetOnPayloadCarrier].
//
// Deprecated: use the equivalent [ExtraPayloads.StateAccount] method.
func (e ExtraPayloads[SA]) PointerFromPayloadCarrier(a ExtraPayloadCarrier) *SA {
	return e.StateAccount.GetPointer(a)
}

// SetOnPayloadCarrier sets the carriers's payload.
//
// Deprecated: use the equivalent [ExtraPayloads.StateAccount] method.
func (e ExtraPayloads[SA]) SetOnPayloadCarrier(a ExtraPayloadCarrier, val SA) {
	e.StateAccount.Set(a, val)
}

// A StateAccountExtra carries the extra payload, if any, registered with
// [RegisterExtras]. It SHOULD NOT be used directly; instead use the
// [ExtraPayloads] accessor returned by RegisterExtras.
type StateAccountExtra struct {
	t *pseudo.Type
}

func (a *StateAccount) extra() *StateAccountExtra {
	return getOrSetNewStateAccountExtra(&a.Extra)
}

func (a *SlimAccount) extra() *StateAccountExtra {
	return getOrSetNewStateAccountExtra(&a.Extra)
}

func getOrSetNewStateAccountExtra(curr **StateAccountExtra) *StateAccountExtra {
	if *curr == nil {
		*curr = &StateAccountExtra{
			t: registeredExtras.Get().newStateAccount(),
		}
	}
	return *curr
}

func (e *StateAccountExtra) payload() *pseudo.Type {
	if e.t == nil {
		e.t = registeredExtras.Get().newStateAccount()
	}
	return e.t
}

// Equal reports whether `e` is semantically equivalent to `f` for the purpose
// of tests.
//
// Equal MUST NOT be used in production. Instead, compare values returned by
// [ExtraPayloads.FromPayloadCarrier].
func (e *StateAccountExtra) Equal(f *StateAccountExtra) bool {
	if false {
		// TODO(arr4n): calling this results in an error from cmp.Diff():
		// "non-deterministic or non-symmetric function detected". Explore the
		// issue and then enable the enforcement.
		testonly.OrPanic(func() {})
	}

	eNil := e == nil || e.t == nil
	fNil := f == nil || f.t == nil
	if eNil && fNil || eNil && f.t.IsZero() || fNil && e.t.IsZero() {
		return true
	}
	return e.t.Equal(f.t)
}

// IsZero reports whether e carries the the zero value for its type, as
// registered via [RegisterExtras]. It returns true if no type was registered or
// if `e == nil`.
func (e *StateAccountExtra) IsZero() bool {
	return e == nil || e.t == nil || e.t.IsZero()
}

var _ interface {
	rlp.Encoder
	rlp.Decoder
	fmt.Formatter
} = (*StateAccountExtra)(nil)

// EncodeRLP implements the [rlp.Encoder] interface.
func (e *StateAccountExtra) EncodeRLP(w io.Writer) error {
	switch r := registeredExtras; {
	case !r.Registered():
		return nil
	case e == nil:
		e = &StateAccountExtra{}
		fallthrough
	case e.t == nil:
		e.t = r.Get().newStateAccount()
	}
	return e.t.EncodeRLP(w)
}

// DecodeRLP implements the [rlp.Decoder] interface.
func (e *StateAccountExtra) DecodeRLP(s *rlp.Stream) error {
	switch r := registeredExtras; {
	case !r.Registered():
		return nil
	case e.t == nil:
		e.t = r.Get().newStateAccount()
		fallthrough
	default:
		return s.Decode(e.t)
	}
}

// Format implements the [fmt.Formatter] interface.
func (e *StateAccountExtra) Format(s fmt.State, verb rune) {
	var out string
	switch r := registeredExtras; {
	case !r.Registered():
		out = "<nil>"
	case e == nil, e.t == nil:
		out = fmt.Sprintf("<nil>[*StateAccountExtra[%s]]", r.Get().stateAccountType)
	default:
		e.t.Format(s, verb)
		return
	}
	_, _ = s.Write([]byte(out))
}<|MERGE_RESOLUTION|>--- conflicted
+++ resolved
@@ -38,22 +38,13 @@
 // The payload can be accessed via the [ExtraPayloads.FromPayloadCarrier] method
 // of the accessor returned by RegisterExtras.
 func RegisterExtras[SA any]() ExtraPayloads[SA] {
-<<<<<<< HEAD
-	if registeredExtras != nil {
-		panic("re-registration of Extras")
-	}
-
 	extra := ExtraPayloads[SA]{
 		StateAccount: pseudo.NewAccessor[ExtraPayloadCarrier, SA](
 			func(a ExtraPayloadCarrier) *pseudo.Type { return a.extra().payload() },
 			func(a ExtraPayloadCarrier, t *pseudo.Type) { a.extra().t = t },
 		),
 	}
-	registeredExtras = &extraConstructors{
-=======
-	var extra ExtraPayloads[SA]
 	registeredExtras.MustRegister(&extraConstructors{
->>>>>>> d71677f1
 		stateAccountType: func() string {
 			var x SA
 			return fmt.Sprintf("%T", x)
