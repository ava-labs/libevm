--- conflicted
+++ resolved
@@ -189,12 +189,8 @@
 	Transactions []*Transaction
 	Uncles       []*Header
 	Withdrawals  []*Withdrawal `rlp:"optional"`
-<<<<<<< HEAD
-	Requests     []*Request    `rlp:"optional"`
 
 	extra *pseudo.Type // See [RegisterExtras]
-=======
->>>>>>> 293a300d
 }
 
 // Block represents an Ethereum block.
@@ -243,12 +239,8 @@
 	Txs         []*Transaction
 	Uncles      []*Header
 	Withdrawals []*Withdrawal `rlp:"optional"`
-<<<<<<< HEAD
-	Requests    []*Request    `rlp:"optional"`
 
 	hooks BlockBodyHooks // libevm: MUST be unexported + populated from [Block.hooks]
-=======
->>>>>>> 293a300d
 }
 
 // NewBlock creates a new block. The input data is copied, changes to header and to the
@@ -366,22 +358,14 @@
 		Txs:         b.transactions,
 		Uncles:      b.uncles,
 		Withdrawals: b.withdrawals,
-<<<<<<< HEAD
-		Requests:    b.requests,
 		hooks:       b.hooks(),
-=======
->>>>>>> 293a300d
 	})
 }
 
 // Body returns the non-header content of the block.
 // Note the returned data is not an independent copy.
 func (b *Block) Body() *Body {
-<<<<<<< HEAD
-	return &Body{b.transactions, b.uncles, b.withdrawals, b.requests, b.cloneExtra()}
-=======
-	return &Body{b.transactions, b.uncles, b.withdrawals}
->>>>>>> 293a300d
+	return &Body{b.transactions, b.uncles, b.withdrawals, b.cloneExtra()}
 }
 
 // Accessors for body data. These do not return a copy because the content
