--- conflicted
+++ resolved
@@ -110,8 +110,8 @@
 	type withoutMethods Header
 	return s.Decode((*withoutMethods)(h))
 }
-
-<<<<<<< HEAD
+func (*NOOPHeaderHooks) PostCopy(dst *Header) {}
+
 var (
 	_ interface {
 		rlp.Encoder
@@ -210,7 +210,4 @@
 type NOOPBodyHooks struct{}
 
 func (NOOPBodyHooks) AppendRLPFields(rlp.EncoderBuffer, bool) error { return nil }
-func (NOOPBodyHooks) DecodeExtraRLPFields(*rlp.Stream) error        { return nil }
-=======
-func (n *NOOPHeaderHooks) PostCopy(dst *Header) {}
->>>>>>> be6e93ee
+func (NOOPBodyHooks) DecodeExtraRLPFields(*rlp.Stream) error        { return nil }