module github.com/ethereum/go-ethereum

go 1.24.8

require (
	github.com/Azure/azure-sdk-for-go/sdk/storage/azblob v1.2.0
	github.com/Microsoft/go-winio v0.6.2
	github.com/VictoriaMetrics/fastcache v1.12.2
	github.com/aws/aws-sdk-go-v2 v1.21.2
	github.com/aws/aws-sdk-go-v2/config v1.18.45
	github.com/aws/aws-sdk-go-v2/credentials v1.13.43
	github.com/aws/aws-sdk-go-v2/service/route53 v1.30.2
	github.com/btcsuite/btcd/btcec/v2 v2.2.0
	github.com/cespare/cp v0.1.0
	github.com/cloudflare/cloudflare-go v0.79.0
	github.com/cockroachdb/pebble v1.1.0
	github.com/consensys/gnark-crypto v0.12.1
	github.com/crate-crypto/go-ipa v0.0.0-20240223125850-b1e8a79f509c
	github.com/crate-crypto/go-kzg-4844 v1.0.0
	github.com/davecgh/go-spew v1.1.1
	github.com/deckarep/golang-set/v2 v2.6.0
	github.com/donovanhide/eventsource v0.0.0-20210830082556-c59027999da0
	github.com/dop251/goja v0.0.0-20230605162241-28ee0ee714f3
	github.com/ethereum/c-kzg-4844 v1.0.0
	github.com/ethereum/go-verkle v0.1.1-0.20240306133620-7d920df305f0
	github.com/fatih/color v1.16.0
	github.com/ferranbt/fastssz v0.1.2
	github.com/fjl/gencodec v0.0.0-20230517082657-f9840df7b83e
	github.com/fsnotify/fsnotify v1.6.0
	github.com/gballet/go-libpcsclite v0.0.0-20190607065134-2772fd86a8ff
	github.com/gofrs/flock v0.8.1
	github.com/golang-jwt/jwt/v4 v4.5.0
	github.com/golang/protobuf v1.5.4
	github.com/golang/snappy v0.0.5-0.20220116011046-fa5810519dcb
	github.com/google/go-cmp v0.6.0
	github.com/google/gofuzz v1.2.0
	github.com/google/uuid v1.3.0
	github.com/gorilla/websocket v1.4.2
	github.com/graph-gophers/graphql-go v1.3.0
	github.com/hashicorp/go-bexpr v0.1.10
	github.com/holiman/billy v0.0.0-20240216141850-2abb0c79d3c4
	github.com/holiman/bloomfilter/v2 v2.0.3
	github.com/holiman/uint256 v1.2.4
	github.com/huin/goupnp v1.3.0
	github.com/influxdata/influxdb-client-go/v2 v2.4.0
	github.com/influxdata/influxdb1-client v0.0.0-20220302092344-a9ab5670611c
	github.com/jackpal/go-nat-pmp v1.0.2
	github.com/jedisct1/go-minisign v0.0.0-20230811132847-661be99b8267
	github.com/julienschmidt/httprouter v1.3.0
	github.com/karalabe/hid v1.0.1-0.20240306101548-573246063e52
	github.com/kilic/bls12-381 v0.1.0
	github.com/kr/pretty v0.3.1
	github.com/kylelemons/godebug v1.1.0
	github.com/mattn/go-colorable v0.1.13
	github.com/mattn/go-isatty v0.0.20
	github.com/naoina/toml v0.1.2-0.20170918210437-9fafd6967416
	github.com/olekukonko/tablewriter v0.0.5
	github.com/peterh/liner v1.1.1-0.20190123174540-a2c9a5303de7
	github.com/protolambda/bls12-381-util v0.1.0
	github.com/protolambda/zrnt v0.32.2
	github.com/protolambda/ztyp v0.2.2
	github.com/rs/cors v1.7.0
	github.com/shirou/gopsutil v3.21.4-0.20210419000835-c7a38de76ee5+incompatible
	github.com/status-im/keycard-go v0.2.0
	github.com/stretchr/testify v1.8.4
	github.com/supranational/blst v0.3.14
	github.com/syndtr/goleveldb v1.0.1-0.20210819022825-2ae1ddf74ef7
	github.com/tyler-smith/go-bip39 v1.1.0
	github.com/urfave/cli/v2 v2.25.7
	go.uber.org/automaxprocs v1.5.2
<<<<<<< HEAD
	golang.org/x/crypto v0.43.0
	golang.org/x/exp v0.0.0-20231110203233-9a3e6036ecaa
	golang.org/x/mod v0.29.0
	golang.org/x/sync v0.17.0
	golang.org/x/sys v0.37.0
	golang.org/x/text v0.30.0
	golang.org/x/time v0.3.0
	golang.org/x/tools v0.38.0
	gopkg.in/natefinch/lumberjack.v2 v2.0.0
=======
	golang.org/x/crypto v0.22.0
	golang.org/x/sync v0.7.0
	golang.org/x/sys v0.20.0
	golang.org/x/text v0.14.0
	golang.org/x/time v0.5.0
	golang.org/x/tools v0.20.0
	gopkg.in/natefinch/lumberjack.v2 v2.2.1
>>>>>>> 0dd173a7
	gopkg.in/yaml.v3 v3.0.1
)

require (
	github.com/Azure/azure-sdk-for-go/sdk/azcore v1.7.0 // indirect
	github.com/Azure/azure-sdk-for-go/sdk/internal v1.3.0 // indirect
	github.com/DataDog/zstd v1.4.5 // indirect
	github.com/StackExchange/wmi v1.2.1 // indirect
	github.com/aws/aws-sdk-go-v2/feature/ec2/imds v1.13.13 // indirect
	github.com/aws/aws-sdk-go-v2/internal/configsources v1.1.43 // indirect
	github.com/aws/aws-sdk-go-v2/internal/endpoints/v2 v2.4.37 // indirect
	github.com/aws/aws-sdk-go-v2/internal/ini v1.3.45 // indirect
	github.com/aws/aws-sdk-go-v2/service/internal/presigned-url v1.9.37 // indirect
	github.com/aws/aws-sdk-go-v2/service/sso v1.15.2 // indirect
	github.com/aws/aws-sdk-go-v2/service/ssooidc v1.17.3 // indirect
	github.com/aws/aws-sdk-go-v2/service/sts v1.23.2 // indirect
	github.com/aws/smithy-go v1.15.0 // indirect
	github.com/beorn7/perks v1.0.1 // indirect
	github.com/bits-and-blooms/bitset v1.10.0 // indirect
	github.com/cespare/xxhash/v2 v2.3.0 // indirect
	github.com/cockroachdb/errors v1.11.1 // indirect
	github.com/cockroachdb/logtags v0.0.0-20230118201751-21c54148d20b // indirect
	github.com/cockroachdb/redact v1.1.5 // indirect
	github.com/cockroachdb/tokenbucket v0.0.0-20230807174530-cc333fc44b06 // indirect
	github.com/consensys/bavard v0.1.13 // indirect
	github.com/cpuguy83/go-md2man/v2 v2.0.2 // indirect
	github.com/decred/dcrd/dcrec/secp256k1/v4 v4.0.1 // indirect
	github.com/deepmap/oapi-codegen v1.6.0 // indirect
	github.com/dlclark/regexp2 v1.7.0 // indirect
	github.com/garslo/gogen v0.0.0-20170306192744-1d203ffc1f61 // indirect
	github.com/getsentry/sentry-go v0.18.0 // indirect
	github.com/go-ole/go-ole v1.3.0 // indirect
	github.com/go-sourcemap/sourcemap v2.1.3+incompatible // indirect
	github.com/goccy/go-json v0.10.2 // indirect
	github.com/gogo/protobuf v1.3.2 // indirect
	github.com/google/go-querystring v1.1.0 // indirect
	github.com/google/pprof v0.0.0-20230207041349-798e818bf904 // indirect
	github.com/hashicorp/go-cleanhttp v0.5.2 // indirect
	github.com/hashicorp/go-retryablehttp v0.7.4 // indirect
	github.com/influxdata/line-protocol v0.0.0-20200327222509-2487e7298839 // indirect
	github.com/jmespath/go-jmespath v0.4.0 // indirect
	github.com/klauspost/compress v1.15.15 // indirect
	github.com/klauspost/cpuid/v2 v2.0.9 // indirect
	github.com/kr/text v0.2.0 // indirect
	github.com/mattn/go-runewidth v0.0.13 // indirect
	github.com/matttproud/golang_protobuf_extensions v1.0.2-0.20181231171920-c182affec369 // indirect
	github.com/minio/sha256-simd v1.0.0 // indirect
	github.com/mitchellh/mapstructure v1.4.1 // indirect
	github.com/mitchellh/pointerstructure v1.2.0 // indirect
	github.com/mmcloughlin/addchain v0.4.0 // indirect
	github.com/naoina/go-stringutil v0.1.0 // indirect
	github.com/opentracing/opentracing-go v1.1.0 // indirect
	github.com/pkg/errors v0.9.1 // indirect
	github.com/pmezard/go-difflib v1.0.0 // indirect
	github.com/prometheus/client_golang v1.12.0 // indirect
	github.com/prometheus/client_model v0.2.1-0.20210607210712-147c58e9608a // indirect
	github.com/prometheus/common v0.32.1 // indirect
	github.com/prometheus/procfs v0.7.3 // indirect
	github.com/rivo/uniseg v0.2.0 // indirect
	github.com/rogpeppe/go-internal v1.9.0 // indirect
	github.com/russross/blackfriday/v2 v2.1.0 // indirect
	github.com/tklauser/go-sysconf v0.3.12 // indirect
	github.com/tklauser/numcpus v0.6.1 // indirect
	github.com/xrash/smetrics v0.0.0-20201216005158-039620a65673 // indirect
	golang.org/x/net v0.46.0 // indirect
	google.golang.org/protobuf v1.33.0 // indirect
	gopkg.in/yaml.v2 v2.4.0 // indirect
	rsc.io/tmplfunc v0.0.3 // indirect
)<|MERGE_RESOLUTION|>--- conflicted
+++ resolved
@@ -68,25 +68,15 @@
 	github.com/tyler-smith/go-bip39 v1.1.0
 	github.com/urfave/cli/v2 v2.25.7
 	go.uber.org/automaxprocs v1.5.2
-<<<<<<< HEAD
 	golang.org/x/crypto v0.43.0
 	golang.org/x/exp v0.0.0-20231110203233-9a3e6036ecaa
 	golang.org/x/mod v0.29.0
 	golang.org/x/sync v0.17.0
 	golang.org/x/sys v0.37.0
 	golang.org/x/text v0.30.0
-	golang.org/x/time v0.3.0
+	golang.org/x/time v0.5.0
 	golang.org/x/tools v0.38.0
-	gopkg.in/natefinch/lumberjack.v2 v2.0.0
-=======
-	golang.org/x/crypto v0.22.0
-	golang.org/x/sync v0.7.0
-	golang.org/x/sys v0.20.0
-	golang.org/x/text v0.14.0
-	golang.org/x/time v0.5.0
-	golang.org/x/tools v0.20.0
 	gopkg.in/natefinch/lumberjack.v2 v2.2.1
->>>>>>> 0dd173a7
 	gopkg.in/yaml.v3 v3.0.1
 )
 
