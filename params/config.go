// Copyright 2016 The go-ethereum Authors
// This file is part of the go-ethereum library.
//
// The go-ethereum library is free software: you can redistribute it and/or modify
// it under the terms of the GNU Lesser General Public License as published by
// the Free Software Foundation, either version 3 of the License, or
// (at your option) any later version.
//
// The go-ethereum library is distributed in the hope that it will be useful,
// but WITHOUT ANY WARRANTY; without even the implied warranty of
// MERCHANTABILITY or FITNESS FOR A PARTICULAR PURPOSE. See the
// GNU Lesser General Public License for more details.
//
// You should have received a copy of the GNU Lesser General Public License
// along with the go-ethereum library. If not, see <http://www.gnu.org/licenses/>.

package params

import (
	"fmt"
	"math/big"

	"github.com/ethereum/go-ethereum/common"
	"github.com/ethereum/go-ethereum/libevm/pseudo"
	"github.com/ethereum/go-ethereum/params/forks"
)

// Genesis hashes to enforce below configs on.
var (
	MainnetGenesisHash = common.HexToHash("0xd4e56740f876aef8c010b86a40d5f56745a118d0906a34e69aec8c0db1cb8fa3")
	HoleskyGenesisHash = common.HexToHash("0xb5f7f912443c940f21fd611f12828d75b534364ed9e95ca4e307729a4661bde4")
	SepoliaGenesisHash = common.HexToHash("0x25a5cc106eea7138acab33231d7160d69cb777ee0c2c553fcddf5138993e6dd9")
)

func newUint64(val uint64) *uint64 { return &val }

var (
	MainnetTerminalTotalDifficulty, _ = new(big.Int).SetString("58_750_000_000_000_000_000_000", 0)

	// MainnetChainConfig is the chain parameters to run a node on the main network.
	MainnetChainConfig = &ChainConfig{
		ChainID:                       big.NewInt(1),
		HomesteadBlock:                big.NewInt(1_150_000),
		DAOForkBlock:                  big.NewInt(1_920_000),
		DAOForkSupport:                true,
		EIP150Block:                   big.NewInt(2_463_000),
		EIP155Block:                   big.NewInt(2_675_000),
		EIP158Block:                   big.NewInt(2_675_000),
		ByzantiumBlock:                big.NewInt(4_370_000),
		ConstantinopleBlock:           big.NewInt(7_280_000),
		PetersburgBlock:               big.NewInt(7_280_000),
		IstanbulBlock:                 big.NewInt(9_069_000),
		MuirGlacierBlock:              big.NewInt(9_200_000),
		BerlinBlock:                   big.NewInt(12_244_000),
		LondonBlock:                   big.NewInt(12_965_000),
		ArrowGlacierBlock:             big.NewInt(13_773_000),
		GrayGlacierBlock:              big.NewInt(15_050_000),
		TerminalTotalDifficulty:       MainnetTerminalTotalDifficulty, // 58_750_000_000_000_000_000_000
		TerminalTotalDifficultyPassed: true,
		ShanghaiTime:                  newUint64(1681338455),
		CancunTime:                    newUint64(1710338135),
		DepositContractAddress:        common.HexToAddress("0x00000000219ab540356cbb839cbe05303d7705fa"),
		Ethash:                        new(EthashConfig),
	}
	// HoleskyChainConfig contains the chain parameters to run a node on the Holesky test network.
	HoleskyChainConfig = &ChainConfig{
		ChainID:                       big.NewInt(17000),
		HomesteadBlock:                big.NewInt(0),
		DAOForkBlock:                  nil,
		DAOForkSupport:                true,
		EIP150Block:                   big.NewInt(0),
		EIP155Block:                   big.NewInt(0),
		EIP158Block:                   big.NewInt(0),
		ByzantiumBlock:                big.NewInt(0),
		ConstantinopleBlock:           big.NewInt(0),
		PetersburgBlock:               big.NewInt(0),
		IstanbulBlock:                 big.NewInt(0),
		MuirGlacierBlock:              nil,
		BerlinBlock:                   big.NewInt(0),
		LondonBlock:                   big.NewInt(0),
		ArrowGlacierBlock:             nil,
		GrayGlacierBlock:              nil,
		TerminalTotalDifficulty:       big.NewInt(0),
		TerminalTotalDifficultyPassed: true,
		MergeNetsplitBlock:            nil,
		ShanghaiTime:                  newUint64(1696000704),
		CancunTime:                    newUint64(1707305664),
		Ethash:                        new(EthashConfig),
	}
	// SepoliaChainConfig contains the chain parameters to run a node on the Sepolia test network.
	SepoliaChainConfig = &ChainConfig{
		ChainID:                       big.NewInt(11155111),
		HomesteadBlock:                big.NewInt(0),
		DAOForkBlock:                  nil,
		DAOForkSupport:                true,
		EIP150Block:                   big.NewInt(0),
		EIP155Block:                   big.NewInt(0),
		EIP158Block:                   big.NewInt(0),
		ByzantiumBlock:                big.NewInt(0),
		ConstantinopleBlock:           big.NewInt(0),
		PetersburgBlock:               big.NewInt(0),
		IstanbulBlock:                 big.NewInt(0),
		MuirGlacierBlock:              big.NewInt(0),
		BerlinBlock:                   big.NewInt(0),
		LondonBlock:                   big.NewInt(0),
		ArrowGlacierBlock:             nil,
		GrayGlacierBlock:              nil,
		TerminalTotalDifficulty:       big.NewInt(17_000_000_000_000_000),
		TerminalTotalDifficultyPassed: true,
		MergeNetsplitBlock:            big.NewInt(1735371),
		ShanghaiTime:                  newUint64(1677557088),
		CancunTime:                    newUint64(1706655072),
		Ethash:                        new(EthashConfig),
	}
	// AllEthashProtocolChanges contains every protocol change (EIPs) introduced
	// and accepted by the Ethereum core developers into the Ethash consensus.
	AllEthashProtocolChanges = &ChainConfig{
		ChainID:                       big.NewInt(1337),
		HomesteadBlock:                big.NewInt(0),
		DAOForkBlock:                  nil,
		DAOForkSupport:                false,
		EIP150Block:                   big.NewInt(0),
		EIP155Block:                   big.NewInt(0),
		EIP158Block:                   big.NewInt(0),
		ByzantiumBlock:                big.NewInt(0),
		ConstantinopleBlock:           big.NewInt(0),
		PetersburgBlock:               big.NewInt(0),
		IstanbulBlock:                 big.NewInt(0),
		MuirGlacierBlock:              big.NewInt(0),
		BerlinBlock:                   big.NewInt(0),
		LondonBlock:                   big.NewInt(0),
		ArrowGlacierBlock:             big.NewInt(0),
		GrayGlacierBlock:              big.NewInt(0),
		MergeNetsplitBlock:            nil,
		ShanghaiTime:                  nil,
		CancunTime:                    nil,
		PragueTime:                    nil,
		VerkleTime:                    nil,
		TerminalTotalDifficulty:       nil,
		TerminalTotalDifficultyPassed: true,
		Ethash:                        new(EthashConfig),
		Clique:                        nil,
	}

	AllDevChainProtocolChanges = &ChainConfig{
		ChainID:                       big.NewInt(1337),
		HomesteadBlock:                big.NewInt(0),
		EIP150Block:                   big.NewInt(0),
		EIP155Block:                   big.NewInt(0),
		EIP158Block:                   big.NewInt(0),
		ByzantiumBlock:                big.NewInt(0),
		ConstantinopleBlock:           big.NewInt(0),
		PetersburgBlock:               big.NewInt(0),
		IstanbulBlock:                 big.NewInt(0),
		MuirGlacierBlock:              big.NewInt(0),
		BerlinBlock:                   big.NewInt(0),
		LondonBlock:                   big.NewInt(0),
		ArrowGlacierBlock:             big.NewInt(0),
		GrayGlacierBlock:              big.NewInt(0),
		ShanghaiTime:                  newUint64(0),
		CancunTime:                    newUint64(0),
		TerminalTotalDifficulty:       big.NewInt(0),
		TerminalTotalDifficultyPassed: true,
	}

	// AllCliqueProtocolChanges contains every protocol change (EIPs) introduced
	// and accepted by the Ethereum core developers into the Clique consensus.
	AllCliqueProtocolChanges = &ChainConfig{
		ChainID:                       big.NewInt(1337),
		HomesteadBlock:                big.NewInt(0),
		DAOForkBlock:                  nil,
		DAOForkSupport:                false,
		EIP150Block:                   big.NewInt(0),
		EIP155Block:                   big.NewInt(0),
		EIP158Block:                   big.NewInt(0),
		ByzantiumBlock:                big.NewInt(0),
		ConstantinopleBlock:           big.NewInt(0),
		PetersburgBlock:               big.NewInt(0),
		IstanbulBlock:                 big.NewInt(0),
		MuirGlacierBlock:              big.NewInt(0),
		BerlinBlock:                   big.NewInt(0),
		LondonBlock:                   big.NewInt(0),
		ArrowGlacierBlock:             nil,
		GrayGlacierBlock:              nil,
		MergeNetsplitBlock:            nil,
		ShanghaiTime:                  nil,
		CancunTime:                    nil,
		PragueTime:                    nil,
		VerkleTime:                    nil,
		TerminalTotalDifficulty:       nil,
		TerminalTotalDifficultyPassed: false,
		Ethash:                        nil,
		Clique:                        &CliqueConfig{Period: 0, Epoch: 30000},
	}

	// TestChainConfig contains every protocol change (EIPs) introduced
	// and accepted by the Ethereum core developers for testing purposes.
	TestChainConfig = &ChainConfig{
		ChainID:                       big.NewInt(1),
		HomesteadBlock:                big.NewInt(0),
		DAOForkBlock:                  nil,
		DAOForkSupport:                false,
		EIP150Block:                   big.NewInt(0),
		EIP155Block:                   big.NewInt(0),
		EIP158Block:                   big.NewInt(0),
		ByzantiumBlock:                big.NewInt(0),
		ConstantinopleBlock:           big.NewInt(0),
		PetersburgBlock:               big.NewInt(0),
		IstanbulBlock:                 big.NewInt(0),
		MuirGlacierBlock:              big.NewInt(0),
		BerlinBlock:                   big.NewInt(0),
		LondonBlock:                   big.NewInt(0),
		ArrowGlacierBlock:             big.NewInt(0),
		GrayGlacierBlock:              big.NewInt(0),
		MergeNetsplitBlock:            nil,
		ShanghaiTime:                  nil,
		CancunTime:                    nil,
		PragueTime:                    nil,
		VerkleTime:                    nil,
		TerminalTotalDifficulty:       nil,
		TerminalTotalDifficultyPassed: false,
		Ethash:                        new(EthashConfig),
		Clique:                        nil,
	}

	// MergedTestChainConfig contains every protocol change (EIPs) introduced
	// and accepted by the Ethereum core developers for testing purposes.
	MergedTestChainConfig = &ChainConfig{
		ChainID:                       big.NewInt(1),
		HomesteadBlock:                big.NewInt(0),
		DAOForkBlock:                  nil,
		DAOForkSupport:                false,
		EIP150Block:                   big.NewInt(0),
		EIP155Block:                   big.NewInt(0),
		EIP158Block:                   big.NewInt(0),
		ByzantiumBlock:                big.NewInt(0),
		ConstantinopleBlock:           big.NewInt(0),
		PetersburgBlock:               big.NewInt(0),
		IstanbulBlock:                 big.NewInt(0),
		MuirGlacierBlock:              big.NewInt(0),
		BerlinBlock:                   big.NewInt(0),
		LondonBlock:                   big.NewInt(0),
		ArrowGlacierBlock:             big.NewInt(0),
		GrayGlacierBlock:              big.NewInt(0),
		MergeNetsplitBlock:            big.NewInt(0),
		ShanghaiTime:                  newUint64(0),
		CancunTime:                    newUint64(0),
		PragueTime:                    nil,
		VerkleTime:                    nil,
		TerminalTotalDifficulty:       big.NewInt(0),
		TerminalTotalDifficultyPassed: true,
		Ethash:                        new(EthashConfig),
		Clique:                        nil,
	}

	// NonActivatedConfig defines the chain configuration without activating
	// any protocol change (EIPs).
	NonActivatedConfig = &ChainConfig{
		ChainID:                       big.NewInt(1),
		HomesteadBlock:                nil,
		DAOForkBlock:                  nil,
		DAOForkSupport:                false,
		EIP150Block:                   nil,
		EIP155Block:                   nil,
		EIP158Block:                   nil,
		ByzantiumBlock:                nil,
		ConstantinopleBlock:           nil,
		PetersburgBlock:               nil,
		IstanbulBlock:                 nil,
		MuirGlacierBlock:              nil,
		BerlinBlock:                   nil,
		LondonBlock:                   nil,
		ArrowGlacierBlock:             nil,
		GrayGlacierBlock:              nil,
		MergeNetsplitBlock:            nil,
		ShanghaiTime:                  nil,
		CancunTime:                    nil,
		PragueTime:                    nil,
		VerkleTime:                    nil,
		TerminalTotalDifficulty:       nil,
		TerminalTotalDifficultyPassed: false,
		Ethash:                        new(EthashConfig),
		Clique:                        nil,
	}
	TestRules = TestChainConfig.Rules(new(big.Int), false, 0)
)

// NetworkNames are user friendly names to use in the chain spec banner.
var NetworkNames = map[string]string{
	MainnetChainConfig.ChainID.String(): "mainnet",
	SepoliaChainConfig.ChainID.String(): "sepolia",
	HoleskyChainConfig.ChainID.String(): "holesky",
}

// ChainConfig is the core config which determines the blockchain settings.
//
// ChainConfig is stored in the database on a per block basis. This means
// that any network, identified by its genesis block, can have its own
// set of configuration options.
type ChainConfig struct {
	ChainID *big.Int `json:"chainId"` // chainId identifies the current chain and is used for replay protection

	HomesteadBlock *big.Int `json:"homesteadBlock,omitempty"` // Homestead switch block (nil = no fork, 0 = already homestead)

	DAOForkBlock   *big.Int `json:"daoForkBlock,omitempty"`   // TheDAO hard-fork switch block (nil = no fork)
	DAOForkSupport bool     `json:"daoForkSupport,omitempty"` // Whether the nodes supports or opposes the DAO hard-fork

	// EIP150 implements the Gas price changes (https://github.com/ethereum/EIPs/issues/150)
	EIP150Block *big.Int `json:"eip150Block,omitempty"` // EIP150 HF block (nil = no fork)
	EIP155Block *big.Int `json:"eip155Block,omitempty"` // EIP155 HF block
	EIP158Block *big.Int `json:"eip158Block,omitempty"` // EIP158 HF block

	ByzantiumBlock      *big.Int `json:"byzantiumBlock,omitempty"`      // Byzantium switch block (nil = no fork, 0 = already on byzantium)
	ConstantinopleBlock *big.Int `json:"constantinopleBlock,omitempty"` // Constantinople switch block (nil = no fork, 0 = already activated)
	PetersburgBlock     *big.Int `json:"petersburgBlock,omitempty"`     // Petersburg switch block (nil = same as Constantinople)
	IstanbulBlock       *big.Int `json:"istanbulBlock,omitempty"`       // Istanbul switch block (nil = no fork, 0 = already on istanbul)
	MuirGlacierBlock    *big.Int `json:"muirGlacierBlock,omitempty"`    // Eip-2384 (bomb delay) switch block (nil = no fork, 0 = already activated)
	BerlinBlock         *big.Int `json:"berlinBlock,omitempty"`         // Berlin switch block (nil = no fork, 0 = already on berlin)
	LondonBlock         *big.Int `json:"londonBlock,omitempty"`         // London switch block (nil = no fork, 0 = already on london)
	ArrowGlacierBlock   *big.Int `json:"arrowGlacierBlock,omitempty"`   // Eip-4345 (bomb delay) switch block (nil = no fork, 0 = already activated)
	GrayGlacierBlock    *big.Int `json:"grayGlacierBlock,omitempty"`    // Eip-5133 (bomb delay) switch block (nil = no fork, 0 = already activated)
	MergeNetsplitBlock  *big.Int `json:"mergeNetsplitBlock,omitempty"`  // Virtual fork after The Merge to use as a network splitter

	// Fork scheduling was switched from blocks to timestamps here

	ShanghaiTime *uint64 `json:"shanghaiTime,omitempty"` // Shanghai switch time (nil = no fork, 0 = already on shanghai)
	CancunTime   *uint64 `json:"cancunTime,omitempty"`   // Cancun switch time (nil = no fork, 0 = already on cancun)
	PragueTime   *uint64 `json:"pragueTime,omitempty"`   // Prague switch time (nil = no fork, 0 = already on prague)
	VerkleTime   *uint64 `json:"verkleTime,omitempty"`   // Verkle switch time (nil = no fork, 0 = already on verkle)

	// TerminalTotalDifficulty is the amount of total difficulty reached by
	// the network that triggers the consensus upgrade.
	TerminalTotalDifficulty *big.Int `json:"terminalTotalDifficulty,omitempty"`

	// TerminalTotalDifficultyPassed is a flag specifying that the network already
	// passed the terminal total difficulty. Its purpose is to disable legacy sync
	// even without having seen the TTD locally (safer long term).
	//
	// TODO(karalabe): Drop this field eventually (always assuming PoS mode)
	TerminalTotalDifficultyPassed bool `json:"terminalTotalDifficultyPassed,omitempty"`

	DepositContractAddress common.Address `json:"depositContractAddress,omitempty"`

	// Various consensus engines
	Ethash *EthashConfig `json:"ethash,omitempty"`
	Clique *CliqueConfig `json:"clique,omitempty"`

	extra *pseudo.Type // See RegisterExtras()
}

// EthashConfig is the consensus engine configs for proof-of-work based sealing.
type EthashConfig struct{}

// String implements the stringer interface, returning the consensus engine details.
func (c EthashConfig) String() string {
	return "ethash"
}

// CliqueConfig is the consensus engine configs for proof-of-authority based sealing.
type CliqueConfig struct {
	Period uint64 `json:"period"` // Number of seconds between blocks to enforce
	Epoch  uint64 `json:"epoch"`  // Epoch length to reset votes and checkpoint
}

// String implements the stringer interface, returning the consensus engine details.
func (c CliqueConfig) String() string {
	return fmt.Sprintf("clique(period: %d, epoch: %d)", c.Period, c.Epoch)
}

// Description returns a human-readable description of ChainConfig.
func (c *ChainConfig) Description() string {
	var banner string

	// Create some basic network config output
	network := NetworkNames[c.ChainID.String()]
	if network == "" {
		network = "unknown"
	}
	banner += fmt.Sprintf("Chain ID:  %v (%s)\n", c.ChainID, network)
	switch {
	case c.Ethash != nil:
		if c.TerminalTotalDifficulty == nil {
			banner += "Consensus: Ethash (proof-of-work)\n"
		} else if !c.TerminalTotalDifficultyPassed {
			banner += "Consensus: Beacon (proof-of-stake), merging from Ethash (proof-of-work)\n"
		} else {
			banner += "Consensus: Beacon (proof-of-stake), merged from Ethash (proof-of-work)\n"
		}
	case c.Clique != nil:
		if c.TerminalTotalDifficulty == nil {
			banner += "Consensus: Clique (proof-of-authority)\n"
		} else if !c.TerminalTotalDifficultyPassed {
			banner += "Consensus: Beacon (proof-of-stake), merging from Clique (proof-of-authority)\n"
		} else {
			banner += "Consensus: Beacon (proof-of-stake), merged from Clique (proof-of-authority)\n"
		}
	default:
		banner += "Consensus: unknown\n"
	}
	banner += "\n"

	// Create a list of forks with a short description of them. Forks that only
	// makes sense for mainnet should be optional at printing to avoid bloating
	// the output for testnets and private networks.
	banner += "Pre-Merge hard forks (block based):\n"
	banner += fmt.Sprintf(" - Homestead:                   #%-8v (https://github.com/ethereum/execution-specs/blob/master/network-upgrades/mainnet-upgrades/homestead.md)\n", c.HomesteadBlock)
	if c.DAOForkBlock != nil {
		banner += fmt.Sprintf(" - DAO Fork:                    #%-8v (https://github.com/ethereum/execution-specs/blob/master/network-upgrades/mainnet-upgrades/dao-fork.md)\n", c.DAOForkBlock)
	}
	banner += fmt.Sprintf(" - Tangerine Whistle (EIP 150): #%-8v (https://github.com/ethereum/execution-specs/blob/master/network-upgrades/mainnet-upgrades/tangerine-whistle.md)\n", c.EIP150Block)
	banner += fmt.Sprintf(" - Spurious Dragon/1 (EIP 155): #%-8v (https://github.com/ethereum/execution-specs/blob/master/network-upgrades/mainnet-upgrades/spurious-dragon.md)\n", c.EIP155Block)
	banner += fmt.Sprintf(" - Spurious Dragon/2 (EIP 158): #%-8v (https://github.com/ethereum/execution-specs/blob/master/network-upgrades/mainnet-upgrades/spurious-dragon.md)\n", c.EIP155Block)
	banner += fmt.Sprintf(" - Byzantium:                   #%-8v (https://github.com/ethereum/execution-specs/blob/master/network-upgrades/mainnet-upgrades/byzantium.md)\n", c.ByzantiumBlock)
	banner += fmt.Sprintf(" - Constantinople:              #%-8v (https://github.com/ethereum/execution-specs/blob/master/network-upgrades/mainnet-upgrades/constantinople.md)\n", c.ConstantinopleBlock)
	banner += fmt.Sprintf(" - Petersburg:                  #%-8v (https://github.com/ethereum/execution-specs/blob/master/network-upgrades/mainnet-upgrades/petersburg.md)\n", c.PetersburgBlock)
	banner += fmt.Sprintf(" - Istanbul:                    #%-8v (https://github.com/ethereum/execution-specs/blob/master/network-upgrades/mainnet-upgrades/istanbul.md)\n", c.IstanbulBlock)
	if c.MuirGlacierBlock != nil {
		banner += fmt.Sprintf(" - Muir Glacier:                #%-8v (https://github.com/ethereum/execution-specs/blob/master/network-upgrades/mainnet-upgrades/muir-glacier.md)\n", c.MuirGlacierBlock)
	}
	banner += fmt.Sprintf(" - Berlin:                      #%-8v (https://github.com/ethereum/execution-specs/blob/master/network-upgrades/mainnet-upgrades/berlin.md)\n", c.BerlinBlock)
	banner += fmt.Sprintf(" - London:                      #%-8v (https://github.com/ethereum/execution-specs/blob/master/network-upgrades/mainnet-upgrades/london.md)\n", c.LondonBlock)
	if c.ArrowGlacierBlock != nil {
		banner += fmt.Sprintf(" - Arrow Glacier:               #%-8v (https://github.com/ethereum/execution-specs/blob/master/network-upgrades/mainnet-upgrades/arrow-glacier.md)\n", c.ArrowGlacierBlock)
	}
	if c.GrayGlacierBlock != nil {
		banner += fmt.Sprintf(" - Gray Glacier:                #%-8v (https://github.com/ethereum/execution-specs/blob/master/network-upgrades/mainnet-upgrades/gray-glacier.md)\n", c.GrayGlacierBlock)
	}
	banner += "\n"

	// Add a special section for the merge as it's non-obvious
	if c.TerminalTotalDifficulty == nil {
		banner += "The Merge is not yet available for this network!\n"
		banner += " - Hard-fork specification: https://github.com/ethereum/execution-specs/blob/master/network-upgrades/mainnet-upgrades/paris.md\n"
	} else {
		banner += "Merge configured:\n"
		banner += " - Hard-fork specification:    https://github.com/ethereum/execution-specs/blob/master/network-upgrades/mainnet-upgrades/paris.md\n"
		banner += fmt.Sprintf(" - Network known to be merged: %v\n", c.TerminalTotalDifficultyPassed)
		banner += fmt.Sprintf(" - Total terminal difficulty:  %v\n", c.TerminalTotalDifficulty)
		if c.MergeNetsplitBlock != nil {
			banner += fmt.Sprintf(" - Merge netsplit block:       #%-8v\n", c.MergeNetsplitBlock)
		}
	}
	banner += "\n"

	// Create a list of forks post-merge
	banner += "Post-Merge hard forks (timestamp based):\n"
	if c.ShanghaiTime != nil {
		banner += fmt.Sprintf(" - Shanghai:                    @%-10v (https://github.com/ethereum/execution-specs/blob/master/network-upgrades/mainnet-upgrades/shanghai.md)\n", *c.ShanghaiTime)
	}
	if c.CancunTime != nil {
		banner += fmt.Sprintf(" - Cancun:                      @%-10v (https://github.com/ethereum/execution-specs/blob/master/network-upgrades/mainnet-upgrades/cancun.md)\n", *c.CancunTime)
	}
	if c.PragueTime != nil {
		banner += fmt.Sprintf(" - Prague:                      @%-10v\n", *c.PragueTime)
	}
	if c.VerkleTime != nil {
		banner += fmt.Sprintf(" - Verkle:                      @%-10v\n", *c.VerkleTime)
	}
	return banner + c.Hooks().Description()
}

// IsHomestead returns whether num is either equal to the homestead block or greater.
func (c *ChainConfig) IsHomestead(num *big.Int) bool {
	return isBlockForked(c.HomesteadBlock, num)
}

// IsDAOFork returns whether num is either equal to the DAO fork block or greater.
func (c *ChainConfig) IsDAOFork(num *big.Int) bool {
	return isBlockForked(c.DAOForkBlock, num)
}

// IsEIP150 returns whether num is either equal to the EIP150 fork block or greater.
func (c *ChainConfig) IsEIP150(num *big.Int) bool {
	return isBlockForked(c.EIP150Block, num)
}

// IsEIP155 returns whether num is either equal to the EIP155 fork block or greater.
func (c *ChainConfig) IsEIP155(num *big.Int) bool {
	return isBlockForked(c.EIP155Block, num)
}

// IsEIP158 returns whether num is either equal to the EIP158 fork block or greater.
func (c *ChainConfig) IsEIP158(num *big.Int) bool {
	return isBlockForked(c.EIP158Block, num)
}

// IsByzantium returns whether num is either equal to the Byzantium fork block or greater.
func (c *ChainConfig) IsByzantium(num *big.Int) bool {
	return isBlockForked(c.ByzantiumBlock, num)
}

// IsConstantinople returns whether num is either equal to the Constantinople fork block or greater.
func (c *ChainConfig) IsConstantinople(num *big.Int) bool {
	return isBlockForked(c.ConstantinopleBlock, num)
}

// IsMuirGlacier returns whether num is either equal to the Muir Glacier (EIP-2384) fork block or greater.
func (c *ChainConfig) IsMuirGlacier(num *big.Int) bool {
	return isBlockForked(c.MuirGlacierBlock, num)
}

// IsPetersburg returns whether num is either
// - equal to or greater than the PetersburgBlock fork block,
// - OR is nil, and Constantinople is active
func (c *ChainConfig) IsPetersburg(num *big.Int) bool {
	return isBlockForked(c.PetersburgBlock, num) || c.PetersburgBlock == nil && isBlockForked(c.ConstantinopleBlock, num)
}

// IsIstanbul returns whether num is either equal to the Istanbul fork block or greater.
func (c *ChainConfig) IsIstanbul(num *big.Int) bool {
	return isBlockForked(c.IstanbulBlock, num)
}

// IsBerlin returns whether num is either equal to the Berlin fork block or greater.
func (c *ChainConfig) IsBerlin(num *big.Int) bool {
	return isBlockForked(c.BerlinBlock, num)
}

// IsLondon returns whether num is either equal to the London fork block or greater.
func (c *ChainConfig) IsLondon(num *big.Int) bool {
	return isBlockForked(c.LondonBlock, num)
}

// IsArrowGlacier returns whether num is either equal to the Arrow Glacier (EIP-4345) fork block or greater.
func (c *ChainConfig) IsArrowGlacier(num *big.Int) bool {
	return isBlockForked(c.ArrowGlacierBlock, num)
}

// IsGrayGlacier returns whether num is either equal to the Gray Glacier (EIP-5133) fork block or greater.
func (c *ChainConfig) IsGrayGlacier(num *big.Int) bool {
	return isBlockForked(c.GrayGlacierBlock, num)
}

// IsTerminalPoWBlock returns whether the given block is the last block of PoW stage.
func (c *ChainConfig) IsTerminalPoWBlock(parentTotalDiff *big.Int, totalDiff *big.Int) bool {
	if c.TerminalTotalDifficulty == nil {
		return false
	}
	return parentTotalDiff.Cmp(c.TerminalTotalDifficulty) < 0 && totalDiff.Cmp(c.TerminalTotalDifficulty) >= 0
}

// IsShanghai returns whether time is either equal to the Shanghai fork time or greater.
func (c *ChainConfig) IsShanghai(num *big.Int, time uint64) bool {
	return c.IsLondon(num) && isTimestampForked(c.ShanghaiTime, time)
}

// IsCancun returns whether time is either equal to the Cancun fork time or greater.
func (c *ChainConfig) IsCancun(num *big.Int, time uint64) bool {
	return c.IsLondon(num) && isTimestampForked(c.CancunTime, time)
}

// IsPrague returns whether time is either equal to the Prague fork time or greater.
func (c *ChainConfig) IsPrague(num *big.Int, time uint64) bool {
	return c.IsLondon(num) && isTimestampForked(c.PragueTime, time)
}

// IsVerkle returns whether time is either equal to the Verkle fork time or greater.
func (c *ChainConfig) IsVerkle(num *big.Int, time uint64) bool {
	return c.IsLondon(num) && isTimestampForked(c.VerkleTime, time)
}

// IsEIP4762 returns whether eip 4762 has been activated at given block.
func (c *ChainConfig) IsEIP4762(num *big.Int, time uint64) bool {
	return c.IsVerkle(num, time)
}

// CheckCompatible checks whether scheduled fork transitions have been imported
// with a mismatching chain configuration.
func (c *ChainConfig) CheckCompatible(newcfg *ChainConfig, height uint64, time uint64) *ConfigCompatError {
	var (
		bhead = new(big.Int).SetUint64(height)
		btime = time
	)
	// Iterate checkCompatible to find the lowest conflict.
	var lasterr *ConfigCompatError
	for {
		err := c.checkCompatible(newcfg, bhead, btime)
		if err == nil || (lasterr != nil && err.RewindToBlock == lasterr.RewindToBlock && err.RewindToTime == lasterr.RewindToTime) {
			break
		}
		lasterr = err

		if err.RewindToTime > 0 {
			btime = err.RewindToTime
		} else {
			bhead.SetUint64(err.RewindToBlock)
		}
	}
	return lasterr
}

// CheckConfigForkOrder checks that we don't "skip" any forks, geth isn't pluggable enough
// to guarantee that forks can be implemented in a different order than on official networks
func (c *ChainConfig) CheckConfigForkOrder() error {
	type fork struct {
		name      string
		block     *big.Int // forks up to - and including the merge - were defined with block numbers
		timestamp *uint64  // forks after the merge are scheduled using timestamps
		optional  bool     // if true, the fork may be nil and next fork is still allowed
	}
	var lastFork fork
	for _, cur := range []fork{
		{name: "homesteadBlock", block: c.HomesteadBlock},
		{name: "daoForkBlock", block: c.DAOForkBlock, optional: true},
		{name: "eip150Block", block: c.EIP150Block},
		{name: "eip155Block", block: c.EIP155Block},
		{name: "eip158Block", block: c.EIP158Block},
		{name: "byzantiumBlock", block: c.ByzantiumBlock},
		{name: "constantinopleBlock", block: c.ConstantinopleBlock},
		{name: "petersburgBlock", block: c.PetersburgBlock},
		{name: "istanbulBlock", block: c.IstanbulBlock},
		{name: "muirGlacierBlock", block: c.MuirGlacierBlock, optional: true},
		{name: "berlinBlock", block: c.BerlinBlock},
		{name: "londonBlock", block: c.LondonBlock},
		{name: "arrowGlacierBlock", block: c.ArrowGlacierBlock, optional: true},
		{name: "grayGlacierBlock", block: c.GrayGlacierBlock, optional: true},
		{name: "mergeNetsplitBlock", block: c.MergeNetsplitBlock, optional: true},
		{name: "shanghaiTime", timestamp: c.ShanghaiTime},
		{name: "cancunTime", timestamp: c.CancunTime, optional: true},
		{name: "pragueTime", timestamp: c.PragueTime, optional: true},
		{name: "verkleTime", timestamp: c.VerkleTime, optional: true},
	} {
		if lastFork.name != "" {
			switch {
			// Non-optional forks must all be present in the chain config up to the last defined fork
			case lastFork.block == nil && lastFork.timestamp == nil && (cur.block != nil || cur.timestamp != nil):
				if cur.block != nil {
					return fmt.Errorf("unsupported fork ordering: %v not enabled, but %v enabled at block %v",
						lastFork.name, cur.name, cur.block)
				} else {
					return fmt.Errorf("unsupported fork ordering: %v not enabled, but %v enabled at timestamp %v",
						lastFork.name, cur.name, *cur.timestamp)
				}

			// Fork (whether defined by block or timestamp) must follow the fork definition sequence
			case (lastFork.block != nil && cur.block != nil) || (lastFork.timestamp != nil && cur.timestamp != nil):
				if lastFork.block != nil && lastFork.block.Cmp(cur.block) > 0 {
					return fmt.Errorf("unsupported fork ordering: %v enabled at block %v, but %v enabled at block %v",
						lastFork.name, lastFork.block, cur.name, cur.block)
				} else if lastFork.timestamp != nil && *lastFork.timestamp > *cur.timestamp {
					return fmt.Errorf("unsupported fork ordering: %v enabled at timestamp %v, but %v enabled at timestamp %v",
						lastFork.name, *lastFork.timestamp, cur.name, *cur.timestamp)
				}

				// Timestamp based forks can follow block based ones, but not the other way around
				if lastFork.timestamp != nil && cur.block != nil {
					return fmt.Errorf("unsupported fork ordering: %v used timestamp ordering, but %v reverted to block ordering",
						lastFork.name, cur.name)
				}
			}
		}
		// If it was optional and not set, then ignore it
		if !cur.optional || (cur.block != nil || cur.timestamp != nil) {
			lastFork = cur
		}
	}
	return c.Hooks().CheckConfigForkOrder()
}

func (c *ChainConfig) checkCompatible(newcfg *ChainConfig, headNumber *big.Int, headTimestamp uint64) *ConfigCompatError {
	if isForkBlockIncompatible(c.HomesteadBlock, newcfg.HomesteadBlock, headNumber) {
		return newBlockCompatError("Homestead fork block", c.HomesteadBlock, newcfg.HomesteadBlock)
	}
	if isForkBlockIncompatible(c.DAOForkBlock, newcfg.DAOForkBlock, headNumber) {
		return newBlockCompatError("DAO fork block", c.DAOForkBlock, newcfg.DAOForkBlock)
	}
	if c.IsDAOFork(headNumber) && c.DAOForkSupport != newcfg.DAOForkSupport {
		return newBlockCompatError("DAO fork support flag", c.DAOForkBlock, newcfg.DAOForkBlock)
	}
	if isForkBlockIncompatible(c.EIP150Block, newcfg.EIP150Block, headNumber) {
		return newBlockCompatError("EIP150 fork block", c.EIP150Block, newcfg.EIP150Block)
	}
	if isForkBlockIncompatible(c.EIP155Block, newcfg.EIP155Block, headNumber) {
		return newBlockCompatError("EIP155 fork block", c.EIP155Block, newcfg.EIP155Block)
	}
	if isForkBlockIncompatible(c.EIP158Block, newcfg.EIP158Block, headNumber) {
		return newBlockCompatError("EIP158 fork block", c.EIP158Block, newcfg.EIP158Block)
	}
	if c.IsEIP158(headNumber) && !configBlockEqual(c.ChainID, newcfg.ChainID) {
		return newBlockCompatError("EIP158 chain ID", c.EIP158Block, newcfg.EIP158Block)
	}
	if isForkBlockIncompatible(c.ByzantiumBlock, newcfg.ByzantiumBlock, headNumber) {
		return newBlockCompatError("Byzantium fork block", c.ByzantiumBlock, newcfg.ByzantiumBlock)
	}
	if isForkBlockIncompatible(c.ConstantinopleBlock, newcfg.ConstantinopleBlock, headNumber) {
		return newBlockCompatError("Constantinople fork block", c.ConstantinopleBlock, newcfg.ConstantinopleBlock)
	}
	if isForkBlockIncompatible(c.PetersburgBlock, newcfg.PetersburgBlock, headNumber) {
		// the only case where we allow Petersburg to be set in the past is if it is equal to Constantinople
		// mainly to satisfy fork ordering requirements which state that Petersburg fork be set if Constantinople fork is set
		if isForkBlockIncompatible(c.ConstantinopleBlock, newcfg.PetersburgBlock, headNumber) {
			return newBlockCompatError("Petersburg fork block", c.PetersburgBlock, newcfg.PetersburgBlock)
		}
	}
	if isForkBlockIncompatible(c.IstanbulBlock, newcfg.IstanbulBlock, headNumber) {
		return newBlockCompatError("Istanbul fork block", c.IstanbulBlock, newcfg.IstanbulBlock)
	}
	if isForkBlockIncompatible(c.MuirGlacierBlock, newcfg.MuirGlacierBlock, headNumber) {
		return newBlockCompatError("Muir Glacier fork block", c.MuirGlacierBlock, newcfg.MuirGlacierBlock)
	}
	if isForkBlockIncompatible(c.BerlinBlock, newcfg.BerlinBlock, headNumber) {
		return newBlockCompatError("Berlin fork block", c.BerlinBlock, newcfg.BerlinBlock)
	}
	if isForkBlockIncompatible(c.LondonBlock, newcfg.LondonBlock, headNumber) {
		return newBlockCompatError("London fork block", c.LondonBlock, newcfg.LondonBlock)
	}
	if isForkBlockIncompatible(c.ArrowGlacierBlock, newcfg.ArrowGlacierBlock, headNumber) {
		return newBlockCompatError("Arrow Glacier fork block", c.ArrowGlacierBlock, newcfg.ArrowGlacierBlock)
	}
	if isForkBlockIncompatible(c.GrayGlacierBlock, newcfg.GrayGlacierBlock, headNumber) {
		return newBlockCompatError("Gray Glacier fork block", c.GrayGlacierBlock, newcfg.GrayGlacierBlock)
	}
	if isForkBlockIncompatible(c.MergeNetsplitBlock, newcfg.MergeNetsplitBlock, headNumber) {
		return newBlockCompatError("Merge netsplit fork block", c.MergeNetsplitBlock, newcfg.MergeNetsplitBlock)
	}
	if isForkTimestampIncompatible(c.ShanghaiTime, newcfg.ShanghaiTime, headTimestamp) {
		return newTimestampCompatError("Shanghai fork timestamp", c.ShanghaiTime, newcfg.ShanghaiTime)
	}
	if isForkTimestampIncompatible(c.CancunTime, newcfg.CancunTime, headTimestamp) {
		return newTimestampCompatError("Cancun fork timestamp", c.CancunTime, newcfg.CancunTime)
	}
	if isForkTimestampIncompatible(c.PragueTime, newcfg.PragueTime, headTimestamp) {
		return newTimestampCompatError("Prague fork timestamp", c.PragueTime, newcfg.PragueTime)
	}
	if isForkTimestampIncompatible(c.VerkleTime, newcfg.VerkleTime, headTimestamp) {
		return newTimestampCompatError("Verkle fork timestamp", c.VerkleTime, newcfg.VerkleTime)
	}
	return c.Hooks().CheckConfigCompatible(newcfg, headNumber, headTimestamp)
}

// BaseFeeChangeDenominator bounds the amount the base fee can change between blocks.
func (c *ChainConfig) BaseFeeChangeDenominator() uint64 {
	return DefaultBaseFeeChangeDenominator
}

// ElasticityMultiplier bounds the maximum gas limit an EIP-1559 block may have.
func (c *ChainConfig) ElasticityMultiplier() uint64 {
	return DefaultElasticityMultiplier
}

// LatestFork returns the latest time-based fork that would be active for the given time.
func (c *ChainConfig) LatestFork(time uint64) forks.Fork {
	// Assume last non-time-based fork has passed.
	london := c.LondonBlock

	switch {
	case c.IsPrague(london, time):
		return forks.Prague
	case c.IsCancun(london, time):
		return forks.Cancun
	case c.IsShanghai(london, time):
		return forks.Shanghai
	default:
		return forks.Paris
	}
}

// isForkBlockIncompatible returns true if a fork scheduled at block s1 cannot be
// rescheduled to block s2 because head is already past the fork.
func isForkBlockIncompatible(s1, s2, head *big.Int) bool {
	return (isBlockForked(s1, head) || isBlockForked(s2, head)) && !configBlockEqual(s1, s2)
}

// isBlockForked returns whether a fork scheduled at block s is active at the
// given head block. Whilst this method is the same as isTimestampForked, they
// are explicitly separate for clearer reading.
func isBlockForked(s, head *big.Int) bool {
	if s == nil || head == nil {
		return false
	}
	return s.Cmp(head) <= 0
}

func configBlockEqual(x, y *big.Int) bool {
	if x == nil {
		return y == nil
	}
	if y == nil {
		return x == nil
	}
	return x.Cmp(y) == 0
}

// isForkTimestampIncompatible returns true if a fork scheduled at timestamp s1
// cannot be rescheduled to timestamp s2 because head is already past the fork.
func isForkTimestampIncompatible(s1, s2 *uint64, head uint64) bool {
	return (isTimestampForked(s1, head) || isTimestampForked(s2, head)) && !configTimestampEqual(s1, s2)
}

// isTimestampForked returns whether a fork scheduled at timestamp s is active
// at the given head timestamp. Whilst this method is the same as isBlockForked,
// they are explicitly separate for clearer reading.
func isTimestampForked(s *uint64, head uint64) bool {
	if s == nil {
		return false
	}
	return *s <= head
}

func configTimestampEqual(x, y *uint64) bool {
	if x == nil {
		return y == nil
	}
	if y == nil {
		return x == nil
	}
	return *x == *y
}

// ConfigCompatError is raised if the locally-stored blockchain is initialised with a
// ChainConfig that would alter the past.
type ConfigCompatError struct {
	What string

	// block numbers of the stored and new configurations if block based forking
	StoredBlock, NewBlock *big.Int

	// timestamps of the stored and new configurations if time based forking
	StoredTime, NewTime *uint64

	// the block number to which the local chain must be rewound to correct the error
	RewindToBlock uint64

	// the timestamp to which the local chain must be rewound to correct the error
	RewindToTime uint64
}

func newBlockCompatError(what string, storedblock, newblock *big.Int) *ConfigCompatError {
	var rew *big.Int
	switch {
	case storedblock == nil:
		rew = newblock
	case newblock == nil || storedblock.Cmp(newblock) < 0:
		rew = storedblock
	default:
		rew = newblock
	}
	err := &ConfigCompatError{
		What:          what,
		StoredBlock:   storedblock,
		NewBlock:      newblock,
		RewindToBlock: 0,
	}
	if rew != nil && rew.Sign() > 0 {
		err.RewindToBlock = rew.Uint64() - 1
	}
	return err
}

func newTimestampCompatError(what string, storedtime, newtime *uint64) *ConfigCompatError {
	var rew *uint64
	switch {
	case storedtime == nil:
		rew = newtime
	case newtime == nil || *storedtime < *newtime:
		rew = storedtime
	default:
		rew = newtime
	}
	err := &ConfigCompatError{
		What:         what,
		StoredTime:   storedtime,
		NewTime:      newtime,
		RewindToTime: 0,
	}
	if rew != nil && *rew != 0 {
		err.RewindToTime = *rew - 1
	}
	return err
}

func (err *ConfigCompatError) Error() string {
	if err.StoredBlock != nil {
		return fmt.Sprintf("mismatching %s in database (have block %d, want block %d, rewindto block %d)", err.What, err.StoredBlock, err.NewBlock, err.RewindToBlock)
	}

	if err.StoredTime == nil && err.NewTime == nil {
		return ""
	} else if err.StoredTime == nil && err.NewTime != nil {
		return fmt.Sprintf("mismatching %s in database (have timestamp nil, want timestamp %d, rewindto timestamp %d)", err.What, *err.NewTime, err.RewindToTime)
	} else if err.StoredTime != nil && err.NewTime == nil {
		return fmt.Sprintf("mismatching %s in database (have timestamp %d, want timestamp nil, rewindto timestamp %d)", err.What, *err.StoredTime, err.RewindToTime)
	}
	return fmt.Sprintf("mismatching %s in database (have timestamp %d, want timestamp %d, rewindto timestamp %d)", err.What, *err.StoredTime, *err.NewTime, err.RewindToTime)
}

// Rules wraps ChainConfig and is merely syntactic sugar or can be used for functions
// that do not have or require information about the block.
//
// Rules is a one time interface meaning that it shouldn't be used in between transition
// phases.
type Rules struct {
	ChainID                                                 *big.Int
	IsHomestead, IsEIP150, IsEIP155, IsEIP158               bool
	IsEIP2929, IsEIP4762                                    bool
	IsByzantium, IsConstantinople, IsPetersburg, IsIstanbul bool
	IsBerlin, IsLondon                                      bool
	IsMerge, IsShanghai, IsCancun, IsPrague                 bool
	IsVerkle                                                bool

	extra *pseudo.Type // See RegisterExtras()
}

// Rules ensures c's ChainID is not nil.
func (c *ChainConfig) Rules(num *big.Int, isMerge bool, timestamp uint64) Rules {
	chainID := c.ChainID
	if chainID == nil {
		chainID = new(big.Int)
	}
	// disallow setting Merge out of order
	isMerge = isMerge && c.IsLondon(num)
<<<<<<< HEAD
	r := Rules{
=======
	isVerkle := isMerge && c.IsVerkle(num, timestamp)
	return Rules{
>>>>>>> f3c696fa
		ChainID:          new(big.Int).Set(chainID),
		IsHomestead:      c.IsHomestead(num),
		IsEIP150:         c.IsEIP150(num),
		IsEIP155:         c.IsEIP155(num),
		IsEIP158:         c.IsEIP158(num),
		IsByzantium:      c.IsByzantium(num),
		IsConstantinople: c.IsConstantinople(num),
		IsPetersburg:     c.IsPetersburg(num),
		IsIstanbul:       c.IsIstanbul(num),
		IsBerlin:         c.IsBerlin(num),
		IsEIP2929:        c.IsBerlin(num) && !isVerkle,
		IsLondon:         c.IsLondon(num),
		IsMerge:          isMerge,
		IsShanghai:       isMerge && c.IsShanghai(num, timestamp),
		IsCancun:         isMerge && c.IsCancun(num, timestamp),
		IsPrague:         isMerge && c.IsPrague(num, timestamp),
		IsVerkle:         isVerkle,
		IsEIP4762:        isVerkle,
	}
	c.addRulesExtra(&r, num, isMerge, timestamp)
	return r
}<|MERGE_RESOLUTION|>--- conflicted
+++ resolved
@@ -909,12 +909,8 @@
 	}
 	// disallow setting Merge out of order
 	isMerge = isMerge && c.IsLondon(num)
-<<<<<<< HEAD
+	isVerkle := isMerge && c.IsVerkle(num, timestamp)
 	r := Rules{
-=======
-	isVerkle := isMerge && c.IsVerkle(num, timestamp)
-	return Rules{
->>>>>>> f3c696fa
 		ChainID:          new(big.Int).Set(chainID),
 		IsHomestead:      c.IsHomestead(num),
 		IsEIP150:         c.IsEIP150(num),
