package params

import (
	"fmt"
	"math/big"
	"reflect"
	"runtime"
	"strings"

	"github.com/ethereum/go-ethereum/libevm/pseudo"
)

// Extras are arbitrary payloads to be added as extra fields in [ChainConfig]
// and [Rules] structs. See [RegisterExtras].
type Extras[C ChainConfigHooks, R RulesHooks] struct {
	// ReuseJSONRoot, if true, signals that JSON unmarshalling of a
	// [ChainConfig] MUST reuse the root JSON input when unmarshalling the extra
	// payload. If false, it is assumed that the extra JSON payload is nested in
	// the "extra" key.
	//
	// *NOTE* this requires multiple passes for both marshalling and
	// unmarshalling of JSON so is inefficient and should be used as a last
	// resort.
	ReuseJSONRoot bool
	// NewRules, if non-nil is called at the end of [ChainConfig.Rules] with the
	// newly created [Rules] and other context from the method call. Its
	// returned value will be the extra payload of the [Rules]. If NewRules is
	// nil then so too will the [Rules] extra payload be a zero-value `R`.
	//
	// NewRules MAY modify the [Rules] but MUST NOT modify the [ChainConfig].
	// TODO(arr4n): add the [Rules] to the return signature to make it clearer
	// that the caller can modify the generated Rules.
	NewRules func(_ *ChainConfig, _ *Rules, _ C, blockNum *big.Int, isMerge bool, timestamp uint64) R
}

// RegisterExtras registers the types `C` and `R` such that they are carried as
// extra payloads in [ChainConfig] and [Rules] structs, respectively. It is
// expected to be called in an `init()` function and MUST NOT be called more
// than once. Both `C` and `R` MUST be structs or pointers to structs.
//
// After registration, JSON unmarshalling of a [ChainConfig] will create a new
// `C` and unmarshal the JSON key "extra" into it. Conversely, JSON marshalling
// will populate the "extra" key with the contents of the `C`. Both the
// [json.Marshaler] and [json.Unmarshaler] interfaces are honoured if
// implemented by `C` and/or `R.`
//
// Calls to [ChainConfig.Rules] will call the `NewRules` function of the
// registered [Extras] to create a new `R`.
//
// The payloads can be accessed via the [ExtraPayloads.FromChainConfig] and
// [ExtraPayloads.FromRules] methods of the accessor returned by RegisterExtras.
// Where stated in the interface definitions, they will also be used as hooks to
// alter Ethereum behaviour; if this isn't desired then they can embed
// [NOOPHooks] to satisfy either interface.
func RegisterExtras[C ChainConfigHooks, R RulesHooks](e Extras[C, R]) ExtraPayloads[C, R] {
	if registeredExtras != nil {
		panic("re-registration of Extras")
	}
	mustBeStructOrPointerToOne[C]()
	mustBeStructOrPointerToOne[R]()

	payloads := e.payloads()
	registeredExtras = &extraConstructors{
		newChainConfig: pseudo.NewConstructor[C]().Zero,
		newRules:       pseudo.NewConstructor[R]().Zero,
		reuseJSONRoot:  e.ReuseJSONRoot,
		newForRules:    e.newForRules,
		payloads:       payloads,
	}
	return payloads
}

// TestOnlyClearRegisteredExtras clears the [Extras] previously passed to
// [RegisterExtras]. It panics if called from a non-testing call stack.
//
// In tests it SHOULD be called before every call to [RegisterExtras] and then
// defer-called afterwards, either directly or via testing.TB.Cleanup(). This is
// a workaround for the single-call limitation on [RegisterExtras].
func TestOnlyClearRegisteredExtras() {
	pc := make([]uintptr, 10)
	runtime.Callers(0, pc)
	frames := runtime.CallersFrames(pc)
	for {
		f, more := frames.Next()
		if strings.Contains(f.File, "/testing/") || strings.HasSuffix(f.File, "_test.go") {
			registeredExtras = nil
			return
		}
		if !more {
			panic("no _test.go file in call stack")
		}
	}
}

// registeredExtras holds non-generic constructors for the [Extras] types
// registered via [RegisterExtras].
var registeredExtras *extraConstructors

type extraConstructors struct {
	newChainConfig, newRules func() *pseudo.Type
	reuseJSONRoot            bool
	newForRules              func(_ *ChainConfig, _ *Rules, blockNum *big.Int, isMerge bool, timestamp uint64) *pseudo.Type
	// use top-level hooksFrom<X>() functions instead of these as they handle
	// instances where no [Extras] were registered.
	payloads interface {
		hooksFromChainConfig(*ChainConfig) ChainConfigHooks
		hooksFromRules(*Rules) RulesHooks
	}
}

func (e *Extras[C, R]) newForRules(c *ChainConfig, r *Rules, blockNum *big.Int, isMerge bool, timestamp uint64) *pseudo.Type {
	if e.NewRules == nil {
		return registeredExtras.newRules()
	}
	rExtra := e.NewRules(c, r, e.payloads().FromChainConfig(c), blockNum, isMerge, timestamp)
	return pseudo.From(rExtra).Type
}

func (*Extras[C, R]) payloads() (g ExtraPayloads[C, R]) { return }

// mustBeStructOrPointerToOne panics if `T` isn't a struct or a *struct.
func mustBeStructOrPointerToOne[T any]() {
	var x T
	switch t := reflect.TypeOf(x); t.Kind() {
	case reflect.Struct:
		return
	case reflect.Pointer:
		if t.Elem().Kind() == reflect.Struct {
			return
		}
	}
	panic(notStructMessage[T]())
}

// notStructMessage returns the message with which [mustBeStructOrPointerToOne]
// might panic. It exists to avoid change-detector tests should the message
// contents change.
func notStructMessage[T any]() string {
	var x T
	return fmt.Sprintf("%T is not a struct nor a pointer to a struct", x)
}

<<<<<<< HEAD
// An ExtraPayloadGetter provides strongly typed access to the extra payloads
// carried by [ChainConfig] and [Rules] structs. The only valid way to construct
// a getter is by a call to [RegisterExtras].
type ExtraPayloadGetter[C ChainConfigHooks, R RulesHooks] struct {
	_ struct{} // make godoc show unexported fields so nobody tries to make their own getter ;)
=======
// ExtraPayloads provides strongly typed access to the extra payloads carried by
// [ChainConfig] and [Rules] structs. The only valid way to construct an
// instance is by a call to [RegisterExtras].
type ExtraPayloads[C ChainConfigHooks, R RulesHooks] struct {
	_ struct{} // make godoc show unexported fields so nobody tries to make their own instance ;)
>>>>>>> 2d3894fb
}

// FromChainConfig returns the ChainConfig's extra payload.
func (ExtraPayloads[C, R]) FromChainConfig(c *ChainConfig) C {
	return pseudo.MustNewValue[C](c.extraPayload()).Get()
}

// PointerFromChainConfig returns a pointer to the ChainConfig's extra payload.
// This is guaranteed to be non-nil.
func (ExtraPayloads[C, R]) PointerFromChainConfig(c *ChainConfig) *C {
	return pseudo.MustPointerTo[C](c.extraPayload()).Value.Get()
}

// SetOnChainConfig sets the ChainConfig's extra payload. It is equivalent to
// `*e.PointerFromChainConfig(cc) = val`.
func (e ExtraPayloads[C, R]) SetOnChainConfig(cc *ChainConfig, val C) {
	*e.PointerFromChainConfig(cc) = val
}

// hooksFromChainConfig is equivalent to FromChainConfig(), but returns an
// interface instead of the concrete type implementing it; this allows it to be
// used in non-generic code.
func (e ExtraPayloads[C, R]) hooksFromChainConfig(c *ChainConfig) ChainConfigHooks {
	return e.FromChainConfig(c)
}

// FromRules returns the Rules' extra payload.
func (ExtraPayloads[C, R]) FromRules(r *Rules) R {
	return pseudo.MustNewValue[R](r.extraPayload()).Get()
}

// PointerFromRules returns a pointer to the Rules's extra payload. This is
// guaranteed to be non-nil.
func (ExtraPayloads[C, R]) PointerFromRules(r *Rules) *R {
	return pseudo.MustPointerTo[R](r.extraPayload()).Value.Get()
}

// SetOnRules sets the Rules' extra payload. It is equivalent to
// `*e.PointerFromRules(r) = val`.
func (e ExtraPayloads[C, R]) SetOnRules(r *Rules, val R) {
	*e.PointerFromRules(r) = val
}

// hooksFromRules is the [RulesHooks] equivalent of hooksFromChainConfig().
func (e ExtraPayloads[C, R]) hooksFromRules(r *Rules) RulesHooks {
	return e.FromRules(r)
}

// addRulesExtra is called at the end of [ChainConfig.Rules]; it exists to
// abstract the libevm-specific behaviour outside of original geth code.
func (c *ChainConfig) addRulesExtra(r *Rules, blockNum *big.Int, isMerge bool, timestamp uint64) {
	r.extra = nil
	if registeredExtras != nil {
		r.extra = registeredExtras.newForRules(c, r, blockNum, isMerge, timestamp)
	}
}

// extraPayload returns the ChainConfig's extra payload iff [RegisterExtras] has
// already been called. If the payload hasn't been populated (typically via
// unmarshalling of JSON), a nil value is constructed and returned.
func (c *ChainConfig) extraPayload() *pseudo.Type {
	if registeredExtras == nil {
		// This will only happen if someone constructs an [ExtraPayloads]
		// directly, without a call to [RegisterExtras].
		//
		// See https://google.github.io/styleguide/go/best-practices#when-to-panic
		panic(fmt.Sprintf("%T.ExtraPayload() called before RegisterExtras()", c))
	}
	if c.extra == nil {
		c.extra = registeredExtras.newChainConfig()
	}
	return c.extra
}

// extraPayload is equivalent to [ChainConfig.extraPayload].
func (r *Rules) extraPayload() *pseudo.Type {
	if registeredExtras == nil {
		// See ChainConfig.extraPayload() equivalent.
		panic(fmt.Sprintf("%T.ExtraPayload() called before RegisterExtras()", r))
	}
	if r.extra == nil {
		r.extra = registeredExtras.newRules()
	}
	return r.extra
}<|MERGE_RESOLUTION|>--- conflicted
+++ resolved
@@ -140,19 +140,11 @@
 	return fmt.Sprintf("%T is not a struct nor a pointer to a struct", x)
 }
 
-<<<<<<< HEAD
-// An ExtraPayloadGetter provides strongly typed access to the extra payloads
-// carried by [ChainConfig] and [Rules] structs. The only valid way to construct
-// a getter is by a call to [RegisterExtras].
-type ExtraPayloadGetter[C ChainConfigHooks, R RulesHooks] struct {
-	_ struct{} // make godoc show unexported fields so nobody tries to make their own getter ;)
-=======
 // ExtraPayloads provides strongly typed access to the extra payloads carried by
 // [ChainConfig] and [Rules] structs. The only valid way to construct an
 // instance is by a call to [RegisterExtras].
 type ExtraPayloads[C ChainConfigHooks, R RulesHooks] struct {
 	_ struct{} // make godoc show unexported fields so nobody tries to make their own instance ;)
->>>>>>> 2d3894fb
 }
 
 // FromChainConfig returns the ChainConfig's extra payload.
